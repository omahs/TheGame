import { isNotNullOrUndefined } from '@metafam/utils';
import bluebird from 'bluebird';
import { Request, Response } from 'express';
<<<<<<< HEAD
import fetch from 'node-fetch';
import { SCAccountsData, SCAlias, sourcecred as sc } from 'sourcecred';
=======
import { SCAlias, sourcecred as sc } from 'sourcecred';
>>>>>>> 8a6054f7

import {
  AccountType_Enum,
  Player_Account_Constraint,
  Player_Constraint,
  Player_Insert_Input,
  Player_Update_Column,
} from '../../../lib/autogen/hasura-sdk';
import { client } from '../../../lib/hasuraClient';
import { computeRank } from '../../../lib/rankHelpers';
<<<<<<< HEAD
import { ledgerManager } from '../../../lib/sourcecredLedger';
=======
import { ledgerManager, loadCredGraph } from '../../../lib/sourcecredLedger';
>>>>>>> 8a6054f7

const VALID_ACCOUNT_TYPES: Array<AccountType_Enum> = [
  AccountType_Enum.Ethereum,
  AccountType_Enum.Discord,
  AccountType_Enum.Discourse,
  AccountType_Enum.Github,
  AccountType_Enum.Twitter,
];

const parseAlias = (alias: SCAlias) => {
  try {
    const addressParts = sc.core.graph.NodeAddress.toParts(alias.address);
    const type = addressParts[1]?.toUpperCase() as AccountType_Enum;

    if (VALID_ACCOUNT_TYPES.indexOf(type) < 0) {
      return null;
    }

    const identifier = addressParts[addressParts.length - 1];

    return {
      type,
      identifier,
    };
  } catch (e) {
    // eslint-disable-next-line no-console
    console.log('Unable to parse alias: ', { error: e.message, alias });
    return null;
  }
};

export const migrateSourceCredAccounts = async (
  _: Request,
  res: Response,
): Promise<void> => {
  const ledgerRes = await ledgerManager.reloadLedger();
  if (ledgerRes.error) {
    throw new Error(`Unable to load ledger: ${ledgerRes.error}`);
  }

<<<<<<< HEAD
  const accountsData: SCAccountsData = await (
    await fetch(Constants.SC_ACCOUNTS_FILE)
  ).json();

=======
  const credGraph = await loadCredGraph();
  if (!credGraph) {
    throw new Error(`Unable to load cred graph.`);
  }

  const credGrainView = new sc.core.CredGrainView(
    credGraph,
    ledgerManager.ledger,
  );

  const accounts = credGrainView.participants();

>>>>>>> 8a6054f7
  const accountOnConflict = {
    constraint: Player_Account_Constraint.AccountIdentifierTypeKey,
    update_columns: [],
  };

  const accountList = accounts
    .filter((a) => a.identity.subtype === 'USER')
    .sort((a, b) => b.cred - a.cred)
    .map((a, index) => {
      const linkedAccounts = a.identity.aliases
        .map((alias) => parseAlias(alias))
        .filter(isNotNullOrUndefined);

      const discordId = linkedAccounts.find(({ type }) => type === 'DISCORD')
        ?.identifier;

<<<<<<< HEAD
      const ethAddress = a.account.identity.aliases.find((alias) => {
=======
      const ethAddress = a.identity.aliases.find((alias) => {
>>>>>>> 8a6054f7
        const parts = sc.core.graph.NodeAddress.toParts(alias.address);
        return parts.indexOf('ethereum') > 0;
      })?.description;

      if (!ethAddress) return null;
<<<<<<< HEAD
=======

      const username = a.identity.name.toLowerCase();
      console.log({ ethAddress, username });
>>>>>>> 8a6054f7

      const rank = computeRank(index);
      return {
        ethereum_address: ethAddress.toLowerCase(),
<<<<<<< HEAD
        scIdentityId: a.account.identity.id,
        totalXp: a.totalCred,
=======
        scIdentityId: a.identity.id,
        username,
        totalXp: a.cred,
>>>>>>> 8a6054f7
        rank,
        discordId,
        Accounts: {
          // Omit the discord account, as that is updated directly on the player table
          data: linkedAccounts.filter(
            ({ type }) => type !== AccountType_Enum.Discord,
          ),
          on_conflict: accountOnConflict,
        },
      };
    })
    .filter(isNotNullOrUndefined);

  try {
    const result = await bluebird.map(
      accountList,
      async (player) => {
        const vars = {
          ethAddress: player.ethereum_address,
          identityId: player.scIdentityId,
          rank: player.rank,
          totalXp: player.totalXp,
          discordId: player.discordId,
        };

        try {
          const updateResult = await client.UpdatePlayer(vars);
          const affected = updateResult.update_player?.affected_rows;
          if (affected === 0) {
            return player;
          }
          if (affected && affected > 1) {
            throw new Error('Multiple players updated incorrectly');
          }

          const playerId = updateResult.update_player?.returning[0]?.id;
          if (playerId) {
            try {
              await client.UpsertAccount({
                objects: player.Accounts.data.map((account) => ({
                  player_id: playerId,
                  type: account.type,
                  identifier: account.identifier,
                })),
                on_conflict: accountOnConflict,
              });
            } catch (accErr) {
              console.log(
                'Error updating accounts for Player',
                playerId,
                accErr,
                player.Accounts,
              );
            }
          }
        } catch (e) {
          console.warn('ERR! failed to update player', e);
          return player;
        }
        return undefined;
      },
      { concurrency: 10 },
    );
    const usersToInsert: Player_Insert_Input[] = result
      .filter(isNotNullOrUndefined)
      .map((player) => ({
        username: player.ethereum_address,
        ethereum_address: player.ethereum_address,
        sc_identity_id: player.scIdentityId,
        rank: player.rank,
        total_xp: player.totalXp,
      }));

    const resultInsert = await client.UpsertPlayer({
      objects: usersToInsert,
      onConflict: {
        constraint: Player_Constraint.PlayerEthereumAddressUniqueKey,
        update_columns: [
          Player_Update_Column.ScIdentityId,
          Player_Update_Column.Username,
          Player_Update_Column.TotalXp,
          Player_Update_Column.Rank,
        ],
      },
    });
    res.json({
      resultInsert,
      numUpdated: accountList.length - usersToInsert.length,
      numInserted: usersToInsert.length,
    });
  } catch (e) {
    console.warn('Error migrating players/accounts', e.message);
    res.sendStatus(500);
  }
};<|MERGE_RESOLUTION|>--- conflicted
+++ resolved
@@ -1,12 +1,8 @@
 import { isNotNullOrUndefined } from '@metafam/utils';
 import bluebird from 'bluebird';
 import { Request, Response } from 'express';
-<<<<<<< HEAD
 import fetch from 'node-fetch';
 import { SCAccountsData, SCAlias, sourcecred as sc } from 'sourcecred';
-=======
-import { SCAlias, sourcecred as sc } from 'sourcecred';
->>>>>>> 8a6054f7
 
 import {
   AccountType_Enum,
@@ -17,11 +13,7 @@
 } from '../../../lib/autogen/hasura-sdk';
 import { client } from '../../../lib/hasuraClient';
 import { computeRank } from '../../../lib/rankHelpers';
-<<<<<<< HEAD
 import { ledgerManager } from '../../../lib/sourcecredLedger';
-=======
-import { ledgerManager, loadCredGraph } from '../../../lib/sourcecredLedger';
->>>>>>> 8a6054f7
 
 const VALID_ACCOUNT_TYPES: Array<AccountType_Enum> = [
   AccountType_Enum.Ethereum,
@@ -62,25 +54,9 @@
     throw new Error(`Unable to load ledger: ${ledgerRes.error}`);
   }
 
-<<<<<<< HEAD
   const accountsData: SCAccountsData = await (
     await fetch(Constants.SC_ACCOUNTS_FILE)
   ).json();
-
-=======
-  const credGraph = await loadCredGraph();
-  if (!credGraph) {
-    throw new Error(`Unable to load cred graph.`);
-  }
-
-  const credGrainView = new sc.core.CredGrainView(
-    credGraph,
-    ledgerManager.ledger,
-  );
-
-  const accounts = credGrainView.participants();
-
->>>>>>> 8a6054f7
   const accountOnConflict = {
     constraint: Player_Account_Constraint.AccountIdentifierTypeKey,
     update_columns: [],
@@ -97,34 +73,18 @@
       const discordId = linkedAccounts.find(({ type }) => type === 'DISCORD')
         ?.identifier;
 
-<<<<<<< HEAD
       const ethAddress = a.account.identity.aliases.find((alias) => {
-=======
-      const ethAddress = a.identity.aliases.find((alias) => {
->>>>>>> 8a6054f7
         const parts = sc.core.graph.NodeAddress.toParts(alias.address);
         return parts.indexOf('ethereum') > 0;
       })?.description;
 
       if (!ethAddress) return null;
-<<<<<<< HEAD
-=======
-
-      const username = a.identity.name.toLowerCase();
-      console.log({ ethAddress, username });
->>>>>>> 8a6054f7
 
       const rank = computeRank(index);
       return {
         ethereum_address: ethAddress.toLowerCase(),
-<<<<<<< HEAD
         scIdentityId: a.account.identity.id,
         totalXp: a.totalCred,
-=======
-        scIdentityId: a.identity.id,
-        username,
-        totalXp: a.cred,
->>>>>>> 8a6054f7
         rank,
         discordId,
         Accounts: {
