{
  "name": "@metafam/ds",
  "version": "0.2.0",
  "type": "module",
  "main": "dist/ds.js",
  "typings": "dist/index.d.ts",
  "exports": {
    ".": {
      "import": "./dist/ds.js"
    }
  },
  "files": [
    "dist/",
    "src/"
  ],
  "module": "dist/ds.js",
  "license": "MIT",
  "scripts": {
    "typecheck": "tsc -b",
    "build": "vite build && tsc --emitDeclarationOnly",
    "dev": "vite build --watch",
    "dev:serve": "vite dev",
    "prod:serve": "vite preview",
    "test": "jest --passWithNoTests",
    "prepublish": "yarn build",
    "precommit": "yarn lint-staged"
  },
  "peerDependencies": {
    "@emotion/react": "^11.10.4",
    "react": ">=18"
  },
  "dependencies": {
    "@chakra-ui/icons": "^2.0.11",
    "@chakra-ui/media-query": "^3.2.7",
    "@chakra-ui/react": "^2.3.6",
    "@chakra-ui/theme-tools": "^2.0.12",
    "@emotion/styled": "^11.10.4",
    "@metafam/utils": "1.0.1",
    "@nikolovlazar/chakra-ui-prose": "^1.2.1",
    "@vitejs/plugin-react": "^2.1.0",
    "city-timezones": "1.2.0",
    "framer-motion": "^7.5.4",
    "next": "^12.3.1",
    "react": "^18.2.0",
    "react-dom": "^18.2.0",
    "react-google-font-loader": "^1.1.0",
    "react-select": "^5.6.0",
    "react-timezone-select": "^1.3.2",
    "spacetime": "7.1.2",
    "spacetime-informal": "0.6.1",
<<<<<<< HEAD
    "vanilla-tilt": "1.7.3"
  }
=======
    "vanilla-tilt": "1.7.3",
    "vite": "^3.1.8"
  },
  "devDependencies": {}
>>>>>>> af58e484
}<|MERGE_RESOLUTION|>--- conflicted
+++ resolved
@@ -48,13 +48,8 @@
     "react-timezone-select": "^1.3.2",
     "spacetime": "7.1.2",
     "spacetime-informal": "0.6.1",
-<<<<<<< HEAD
-    "vanilla-tilt": "1.7.3"
-  }
-=======
     "vanilla-tilt": "1.7.3",
     "vite": "^3.1.8"
   },
   "devDependencies": {}
->>>>>>> af58e484
 }