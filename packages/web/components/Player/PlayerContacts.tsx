--- conflicted
+++ resolved
@@ -21,11 +21,7 @@
         case 'TWITTER': {
           const link = `https://twitter.com/${acc.identifier}`;
           return (
-<<<<<<< HEAD
-            <MetaTileLinkWrapper>
-=======
             <MetaTileLinkWrapper key={`${acc.identifier}_${acc.type}`}>
->>>>>>> af58e484
               <IconButton
                 onClick={(e) => {
                   e.preventDefault();
@@ -45,11 +41,7 @@
         case 'GITHUB': {
           const link = `https://github.com/${acc.identifier}`;
           return (
-<<<<<<< HEAD
-            <MetaTileLinkWrapper>
-=======
             <MetaTileLinkWrapper key={`${acc.identifier}_${acc.type}`}>
->>>>>>> af58e484
               <IconButton
                 onClick={(e) => {
                   e.preventDefault();
