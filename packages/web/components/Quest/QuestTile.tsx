--- conflicted
+++ resolved
@@ -2,10 +2,6 @@
   Box,
   Flex,
   Heading,
-<<<<<<< HEAD
-  HStack,
-=======
->>>>>>> af58e484
   Link,
   MetaTile,
   MetaTileBody,
@@ -21,10 +17,7 @@
 import { SquareImage } from 'components/SquareImage';
 import { PlayerRole, QuestFragment, Skill } from 'graphql/autogen/types';
 import moment from 'moment';
-<<<<<<< HEAD
-=======
 import React from 'react';
->>>>>>> af58e484
 import { safelyParseNChakrifyHtml } from 'utils/stringHelpers';
 
 type Props = {
@@ -49,11 +42,7 @@
     >
       <MetaTile height="full" width="full">
         <MetaTileHeader>
-<<<<<<< HEAD
-          <SquareImage src={BackgroundImage} />
-=======
           <SquareImage src={BackgroundImage.src} />
->>>>>>> af58e484
           <Flex px={3} w="full" pos="absolute" bottom={-6} zIndex={1}>
             <Heading
               size="lg"
@@ -74,19 +63,6 @@
           </Flex>
         </MetaTileHeader>
         <MetaTileBody>
-<<<<<<< HEAD
-          <HStack mt={3}>
-            <RepetitionTag
-              repetition={quest.repetition}
-              cooldown={quest.cooldown}
-            />
-            <StatusTag status={quest.status} />
-            <Text>
-              <i>{moment(quest.createdAt).fromNow()}</i>
-            </Text>
-          </HStack>
-=======
->>>>>>> af58e484
           <Flex flexDir="column">
             <Box pb={2}>
               <Text textStyle="caption" pb={1}>
