--- conflicted
+++ resolved
@@ -8,17 +8,11 @@
     season_xp @skip(if: $forLoginDisplay)
     rank @skip(if: $forLoginDisplay)
     ethereum_address
-<<<<<<< HEAD
 
     availability_hours @skip(if: $forLoginDisplay)
     timezone @skip(if: $forLoginDisplay)
+    pronouns
     color_aspect @skip(if: $forLoginDisplay) {
-=======
-    availability_hours
-    timezone
-    pronouns
-    ColorAspect {
->>>>>>> f0d5b3bc
       name
       description
       mask
