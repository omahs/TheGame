import React from 'react';
<<<<<<< HEAD
import Build from '../components/Landing/Sections/Build';
import Cards from '../components/Landing/Sections/Cards';
import Frontier from '../components/Landing/Sections/Frontier';
import Game from '../components/Landing/Sections/Game';
import Intro from '../components/Landing/Sections/Intro';
import JustWatch from '../components/Landing/Sections/JustWatch';
import Optimal from '../components/Landing/Sections/Optimal';
import Revolution from '../components/Landing/Sections/Revolution';
import Together from '../components/Landing/Sections/Together';
import Unplug from '../components/Landing/Sections/Unplug';
import WhatWeDo from '../components/Landing/Sections/WhatWeDo';
import Who from '../components/Landing/Sections/Who';
import WildWeb from '../components/Landing/Sections/WildWeb';
=======

import Build from '../components/Landing/Build';
import Cards from '../components/Landing/Cards';
import Frontier from '../components/Landing/Frontier';
import Game from '../components/Landing/Game';
import Intro from '../components/Landing/Intro';
import JustWatch from '../components/Landing/JustWatch';
import Optimal from '../components/Landing/Optimal';
import Revolution from '../components/Landing/Revolution';
import Together from '../components/Landing/Together';
import Unplug from '../components/Landing/Unplug';
import WhatWeDo from '../components/Landing/WhatWeDo';
import Who from '../components/Landing/Who';
import WildWeb from '../components/Landing/WildWeb';

>>>>>>> 596215ea
export const getStaticProps = async () => ({
  props: {
    hideTopMenu: true,
  },
});
<<<<<<< HEAD
=======

>>>>>>> 596215ea
const Landing: React.FC = () => (
  <div>
    <Intro />
    <Game />
    <Build />
    <Revolution />
    <WildWeb />
    <Frontier />
    <Together />
    <WhatWeDo />
    <Optimal />
    <Unplug />
    <Who />
    <Cards />
    <JustWatch />
  </div>
);
<<<<<<< HEAD
=======

>>>>>>> 596215ea
export default Landing;<|MERGE_RESOLUTION|>--- conflicted
+++ resolved
@@ -1,5 +1,5 @@
 import React from 'react';
-<<<<<<< HEAD
+
 import Build from '../components/Landing/Sections/Build';
 import Cards from '../components/Landing/Sections/Cards';
 import Frontier from '../components/Landing/Sections/Frontier';
@@ -13,32 +13,12 @@
 import WhatWeDo from '../components/Landing/Sections/WhatWeDo';
 import Who from '../components/Landing/Sections/Who';
 import WildWeb from '../components/Landing/Sections/WildWeb';
-=======
 
-import Build from '../components/Landing/Build';
-import Cards from '../components/Landing/Cards';
-import Frontier from '../components/Landing/Frontier';
-import Game from '../components/Landing/Game';
-import Intro from '../components/Landing/Intro';
-import JustWatch from '../components/Landing/JustWatch';
-import Optimal from '../components/Landing/Optimal';
-import Revolution from '../components/Landing/Revolution';
-import Together from '../components/Landing/Together';
-import Unplug from '../components/Landing/Unplug';
-import WhatWeDo from '../components/Landing/WhatWeDo';
-import Who from '../components/Landing/Who';
-import WildWeb from '../components/Landing/WildWeb';
-
->>>>>>> 596215ea
 export const getStaticProps = async () => ({
   props: {
     hideTopMenu: true,
   },
 });
-<<<<<<< HEAD
-=======
-
->>>>>>> 596215ea
 const Landing: React.FC = () => (
   <div>
     <Intro />
@@ -56,8 +36,4 @@
     <JustWatch />
   </div>
 );
-<<<<<<< HEAD
-=======
-
->>>>>>> 596215ea
 export default Landing;