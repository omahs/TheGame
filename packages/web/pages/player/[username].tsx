import { Box, Flex, LoadingState } from '@metafam/ds';
import { PageContainer } from 'components/Container';
import { EditableGridLayout } from 'components/EditableGridLayout';
import { PlayerSection } from 'components/Player/PlayerSection';
import {
  ALL_BOXES,
  DEFAULT_PLAYER_LAYOUT_DATA,
} from 'components/Player/Section/config';
import { HeadComponent } from 'components/Seo';
import {
  Player,
  useInsertCacheInvalidationMutation as useInvalidateCache,
  useUpdatePlayerProfileLayoutMutation as useUpdateLayout,
} from 'graphql/autogen/types';
import { getPlayer } from 'graphql/getPlayer';
import { getTopPlayerUsernames } from 'graphql/getPlayers';
import { useProfileField, useUser } from 'lib/hooks';
import { GetStaticPaths, GetStaticPropsContext } from 'next';
import { useRouter } from 'next/router';
import Page404 from 'pages/404';
import { getAddressFromName } from 'utils/ensHelpers';
import React, { ReactElement, useCallback, useEffect, useMemo } from 'react';
import { LayoutData } from 'utils/boxTypes';
import { getAddressFromName } from 'utils/ensHelpers';
import {
  getPlayerBackgroundFull,
  getPlayerBannerFull,
  getPlayerDescription,
  getPlayerImage,
  getPlayerName,
  getPlayerURL,
} from 'utils/playerHelpers';

type Props = {
  player: Player;
};

export const PlayerPage: React.FC<Props> = ({ player }): ReactElement => {
  const router = useRouter();
  const { value: bannerURL } = useProfileField({
    field: 'bannerImageURL',
    player,
    getter: getPlayerBannerFull,
  });
  const { value: background } = useProfileField({
    field: 'backgroundImageURL',
    player,
    getter: getPlayerBackgroundFull,
  });
  const [, invalidateCache] = useInvalidateCache();

  useEffect(() => {
    if (player?.id) {
      invalidateCache({ playerId: player.id });
    }
  }, [player?.id, invalidateCache]);

  if (router.isFallback) {
    return <LoadingState />;
  }
  console.log(player, 'player');

  if (!player) return <Page404 />;

  const banner = background ? '' : bannerURL;

  return (
    <PageContainer
      p={0}
      h="100%"
      position="relative"
      {...(background
        ? {
            bg: `url('${background}') no-repeat`,
            bgSize: 'cover',
            bgPos: 'center',
            bgAttachment: 'fixed',
          }
        : {})}
    >
      <HeadComponent
        title={`MetaGame Profile: ${getPlayerName(player)}`}
        description={(getPlayerDescription(player) ?? '').replace('\n', ' ')}
        url={getPlayerURL(player, { rel: false })}
        img={getPlayerImage(player)}
      />
      {banner && (
        <Box
          bg={`url('${banner}') no-repeat`}
          bgSize="cover"
          bgPos="center"
          h={72}
          pos="absolute"
          w="full"
          top={0}
        />
      )}

      <Flex
        w="full"
        h="min-content"
        direction="column"
        align="center"
        pt={12}
        px={[0, 4, 8]}
        {...(background
          ? {
              bg: `url('${background}') no-repeat`,
              bgSize: 'cover',
              bgPos: 'center',
              bgAttachment: 'fixed',
            }
          : {})}
      >
        <Grid {...{ player }} />
      </Flex>
    </PageContainer>
  );
};

export default PlayerPage;

export const Grid: React.FC<Props> = ({ player }): ReactElement => {
  const { user, fetching } = useUser();

  const [{ fetching: persisting }, saveLayoutData] = useUpdateLayout();

  const isOwnProfile = useMemo(
    () => !fetching && !!user && user.id === player.id,
    [user, fetching, player.id],
  );

  const savedLayoutData = useMemo<LayoutData>(
    () =>
      player.profileLayout
        ? JSON.parse(player.profileLayout)
        : DEFAULT_PLAYER_LAYOUT_DATA,
    [player.profileLayout],
  );

  const persistLayoutData = useCallback(
    async (layoutData: LayoutData) => {
      if (!user) throw new Error('User is not set.');

      const { error } = await saveLayoutData({
        playerId: user.id,
        profileLayout: JSON.stringify(layoutData),
      });

      if (error) throw error;
    },
    [saveLayoutData, user],
  );

  return (
    <EditableGridLayout
      {...{
        player,
        defaultLayoutData: DEFAULT_PLAYER_LAYOUT_DATA,
        savedLayoutData,
        showEditButton: isOwnProfile,
        persistLayoutData,
        persisting,
        allBoxOptions: ALL_BOXES,
        displayComponent: PlayerSection,
        pt: isOwnProfile ? 0 : '4rem',
      }}
    />
  );
};

type QueryParams = { username: string };

export const getStaticPaths: GetStaticPaths<QueryParams> = async () => {
  const names = await getTopPlayerUsernames();

  return {
    paths: names
      .map(({ username, address }) => {
        const out = [];
        if (username) {
          out.push({ params: { username } });
        }
        out.push({ params: { username: address } });
        return out;
      })
      .flat(),
    fallback: 'blocking',
  };
};

export const getStaticProps = async (
  context: GetStaticPropsContext<QueryParams>,
) => {
  const username = context.params?.username;

<<<<<<< HEAD
  // Used to detect whether ENS is available
  let user;
=======
  //Used to detect whether ENS is available
  let user
>>>>>>> 389981c7

  if (username == null) {
    return {
      redirect: {
        destination: '/',
        permanent: false,
      },
    };
  }

<<<<<<< HEAD
  // If username in url includes a . attempt to resolve ENS
  if (username.includes('.')) {
    user = await getAddressFromName(username);
  } else {
    // Else use url query param to get player
    user = username.toLocaleLowerCase();
=======
  //If username in url includes a . attempt to resolve ENS
  if (username.includes('.')) {
    user = await getAddressFromName(username);
  } else {
    //Else use url query param to get player
    user = username;
>>>>>>> 389981c7
  }

  const player = await getPlayer(user);

  return {
    props: {
      player: player ?? null, // must be serializable
      key: username.toLowerCase(),
      hideTopMenu: !player,
    },
    revalidate: 1,
  };
};
<|MERGE_RESOLUTION|>--- conflicted
+++ resolved
@@ -18,10 +18,9 @@
 import { GetStaticPaths, GetStaticPropsContext } from 'next';
 import { useRouter } from 'next/router';
 import Page404 from 'pages/404';
-import { getAddressFromName } from 'utils/ensHelpers';
 import React, { ReactElement, useCallback, useEffect, useMemo } from 'react';
 import { LayoutData } from 'utils/boxTypes';
-import { getAddressFromName } from 'utils/ensHelpers';
+import { getAddressFromName, getNameFromAddress } from 'utils/ensHelpers';
 import {
   getPlayerBackgroundFull,
   getPlayerBannerFull,
@@ -33,9 +32,10 @@
 
 type Props = {
   player: Player;
-};
-
-export const PlayerPage: React.FC<Props> = ({ player }): ReactElement => {
+  ens?: string;
+};
+
+export const PlayerPage: React.FC<Props> = ({ player, ens }): ReactElement => {
   const router = useRouter();
   const { value: bannerURL } = useProfileField({
     field: 'bannerImageURL',
@@ -58,7 +58,6 @@
   if (router.isFallback) {
     return <LoadingState />;
   }
-  console.log(player, 'player');
 
   if (!player) return <Page404 />;
 
@@ -112,7 +111,7 @@
             }
           : {})}
       >
-        <Grid {...{ player }} />
+        <Grid {...{ player, ens }} />
       </Flex>
     </PageContainer>
   );
@@ -120,8 +119,10 @@
 
 export default PlayerPage;
 
-export const Grid: React.FC<Props> = ({ player }): ReactElement => {
+export const Grid: React.FC<Props> = ({ player, ens }): ReactElement => {
   const { user, fetching } = useUser();
+
+  console.log(ens, 'username')
 
   const [{ fetching: persisting }, saveLayoutData] = useUpdateLayout();
 
@@ -164,6 +165,7 @@
         allBoxOptions: ALL_BOXES,
         displayComponent: PlayerSection,
         pt: isOwnProfile ? 0 : '4rem',
+        ens,
       }}
     />
   );
@@ -194,13 +196,11 @@
 ) => {
   const username = context.params?.username;
 
-<<<<<<< HEAD
   // Used to detect whether ENS is available
-  let user;
-=======
-  //Used to detect whether ENS is available
-  let user
->>>>>>> 389981c7
+  let user = {
+    address: '',
+    ens: '',
+  };
 
   if (username == null) {
     return {
@@ -211,31 +211,25 @@
     };
   }
 
-<<<<<<< HEAD
   // If username in url includes a . attempt to resolve ENS
   if (username.includes('.')) {
-    user = await getAddressFromName(username);
+    user.address = await getAddressFromName(username);
+    user.ens = username;
   } else {
     // Else use url query param to get player
-    user = username.toLocaleLowerCase();
-=======
-  //If username in url includes a . attempt to resolve ENS
-  if (username.includes('.')) {
-    user = await getAddressFromName(username);
-  } else {
-    //Else use url query param to get player
-    user = username;
->>>>>>> 389981c7
+    user.address = username.toLocaleLowerCase();
+    user.ens = await getNameFromAddress(username);
   }
 
-  const player = await getPlayer(user);
+  const player = await getPlayer(user.address);
 
   return {
     props: {
       player: player ?? null, // must be serializable
       key: username.toLowerCase(),
       hideTopMenu: !player,
+      ens: user.ens,
     },
     revalidate: 1,
   };
-};
+};