--- conflicted
+++ resolved
@@ -6,16 +6,12 @@
 
 export const getAddressFromName = async (ens: string) => {
   const address = await mainnetProvider.resolveName(ens);
-<<<<<<< HEAD
-  const data = address?.length === 42 ? address : ens;
+  const data = address?.length === 42 ? address : ens; 
   return data;
 };
 
 export const getNameFromAddress = async (address: string) => {
   const name = await mainnetProvider.lookupAddress(address);
-  const data = name || address;
-=======
-  const data = address?.length === 42 ? address : ens; 
->>>>>>> 389981c7
+  const data  = name ? name : address;
   return data;
-};+}