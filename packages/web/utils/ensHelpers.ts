--- conflicted
+++ resolved
@@ -6,20 +6,10 @@
 
 export const getAddressFromName = async (ens: string) => {
   const address = await mainnetProvider.resolveName(ens);
-<<<<<<< HEAD
-  const data = address?.length === 42 ? address : ens; 
-  return data;
-=======
-   return address?.length === 42 ? address : ens; 
->>>>>>> 9ff33403
+  return address?.length === 42 ? address : ens;
 };
 
 export const getNameFromAddress = async (address: string) => {
   const name = await mainnetProvider.lookupAddress(address);
-<<<<<<< HEAD
-  const data  = name ? name : address;
-  return data;
-=======
-  return name ? name : address;
->>>>>>> 9ff33403
-}+  return name || address;
+};