import { Values } from '@metafam/utils';
import { contracts, metadata } from '@quest-chains/sdk';
import bridge from 'assets/quests/bridge.png';
import builders from 'assets/quests/builders.png';
import design from 'assets/quests/design.png';
import octopus from 'assets/quests/octopus.png';
import patron from 'assets/quests/patron.png';
import rogue from 'assets/quests/rogue.png';
import { Signer } from 'ethers';

export const getQuestChainContract = (
  address: string,
  version: string,
  signer: Signer,
): contracts.V1.QuestChain | contracts.V0.QuestChain => {
  if (version === '0') {
    return contracts.V0.QuestChain__factory.connect(
      address,
      signer,
    ) as contracts.V0.QuestChain;
  }
  if (version === '1') {
    return contracts.V1.QuestChain__factory.connect(
      address,
      signer,
    ) as contracts.V1.QuestChain;
  }
  throw new Error('Unsupported Quest Chain version');
};

export const QuestChains = {
  ENGAGED_OCTOS_PATH: 'engaged-octos-path',
  BUILDERS_PATH: 'builders-path',
  DESIGNERS_PATH: 'designers-path',
  PATRONS_PATH: 'patrons-path',
  BRIDGEBUILDERS_PATH: 'bridgebuilders-path',
  ROGUES_PATH: 'rogues-path',
};

export const Difficulty = {
  EASY: 'Easy',
  MEDIUM: 'Medium',
  HARD: 'Hard',
};
export const Time = {
  SHORT: 'Short',
  MEDIUM: 'Medium',
  LONG: 'Long',
};

export type QuestChainType = Values<typeof QuestChains>;

type QuestChainInfo = {
  chainId: string;
  address: string;
  title: string;
  description: string;
  icon: string;
  difficulty: string;
  time: string;
};

export const QuestChainDetails: Record<QuestChainType, QuestChainInfo> = {
  // Engaged Octo's path: https://questchains.xyz/chain/0x89/0xea512722CC047bfDbe90a1a2750491e89a818CA7
  [QuestChains.ENGAGED_OCTOS_PATH]: {
    chainId: '0x89',
    address: '0xea512722cc047bfdbe90a1a2750491e89a818ca7',
    title: `Engaged Octo's Path`,
    description:
<<<<<<< HEAD
      'The gates lead to a road. Walk it to the end and your efforts will be rewarded',
    icon: engagedIcon,
=======
      'This is a general questline for anyone who is interested in joining & contributing to MetaGame.',
    icon: octopus.src,
>>>>>>> af58e484
    difficulty: Difficulty.EASY,
    time: Time.LONG,
  },
  // Builder's path: https://questchains.xyz/chain/0x89/0x8d23ef86e502b4c24d1ae4bf96249721903cbc71
  [QuestChains.BUILDERS_PATH]: {
    chainId: '0x89',
    address: '0x8d23ef86e502b4c24d1ae4bf96249721903cbc71',
    title: "Builder's path",
<<<<<<< HEAD
    description: 'Become a builder',
    icon: hammerIcon,
=======
    description:
      'This is a questline for getting onboarded to MetaGame as a builder, it requires knowledge of TypeScript.',
    icon: builders.src,
>>>>>>> af58e484
    difficulty: Difficulty.EASY,
    time: Time.LONG,
  },
  // Designer's path: https://questchains.xyz/chain/0x89/0x32079721deef91dae71fc8ebcfabc73702f7b137
  [QuestChains.DESIGNERS_PATH]: {
    chainId: '0x89',
    address: '0x32079721deef91dae71fc8ebcfabc73702f7b137',
    title: "Designer's path",
<<<<<<< HEAD
    description: 'Become a designer',
    icon: designIcon,
=======
    description:
      'This is a questline for getting onboarded into MetaGame as a designer of experiences & interfaces.',
    icon: design.src,
>>>>>>> af58e484
    difficulty: Difficulty.EASY,
    time: Time.MEDIUM,
  },
  // Rogue's path: https://questchains.xyz/chain/0x89/0xF0a2E8e05555F187E1d2b5ACabA925598477F173
  [QuestChains.ROGUES_PATH]: {
    chainId: '0x89',
<<<<<<< HEAD
    address: '0x372C28C97fcb2600d025Bf536C9738A08fF8022b',
    title: "Patron's path",
    description: 'Become a patron',
    icon: sproutIcon,
    difficulty: Difficulty.EASY,
    time: Time.SHORT,
=======
    address: '0xF0a2E8e05555F187E1d2b5ACabA925598477F173',
    title: "Rogue's path",
    description:
      'This is a questline for those who like to chart their own path or just aren’t sure how to contribute.',
    icon: rogue.src,
    difficulty: Difficulty.EASY,
    time: Time.MEDIUM,
>>>>>>> af58e484
  },
  // Bridgebuilder's path: https://questchains.xyz/chain/0x89/0xf7fbc471cbae68bf3833ff820c926ffe3c5bf0f7
  [QuestChains.BRIDGEBUILDERS_PATH]: {
    chainId: '0x89',
    address: '0xf7fbc471cbae68bf3833ff820c926ffe3c5bf0f7',
    title: "Bridgebuilder's path",
<<<<<<< HEAD
    description: 'Become a bridgebuilder',
    icon: bridgeIcon,
=======
    description:
      'This is a questline for those who are interested in building bridges between MetaGame & other communities.',
    icon: bridge.src,
>>>>>>> af58e484
    difficulty: Difficulty.HARD,
    time: Time.LONG,
  },
  // Patron's path: https://questchains.xyz/chain/0x89/0x372C28C97fcb2600d025Bf536C9738A08fF8022b
  [QuestChains.PATRONS_PATH]: {
    chainId: '0x89',
<<<<<<< HEAD
    address: '0xF0a2E8e05555F187E1d2b5ACabA925598477F173',
    title: "Rogue's path",
    description: 'Become a rogue',
    icon: rogueIcon,
    difficulty: Difficulty.EASY,
    time: Time.MEDIUM,
=======
    address: '0x372C28C97fcb2600d025Bf536C9738A08fF8022b',
    title: "Patron's path",
    description:
      'This is a questline for those too busy to actively contribute to MetaGame; those interested in watering Trees.',
    icon: patron.src,
    difficulty: Difficulty.EASY,
    time: Time.SHORT,
>>>>>>> af58e484
  },
};

export const metadataUploader = new metadata.MetadataUploader();

export type Metadata = metadata.Metadata;<|MERGE_RESOLUTION|>--- conflicted
+++ resolved
@@ -67,13 +67,8 @@
     address: '0xea512722cc047bfdbe90a1a2750491e89a818ca7',
     title: `Engaged Octo's Path`,
     description:
-<<<<<<< HEAD
-      'The gates lead to a road. Walk it to the end and your efforts will be rewarded',
-    icon: engagedIcon,
-=======
       'This is a general questline for anyone who is interested in joining & contributing to MetaGame.',
     icon: octopus.src,
->>>>>>> af58e484
     difficulty: Difficulty.EASY,
     time: Time.LONG,
   },
@@ -82,14 +77,9 @@
     chainId: '0x89',
     address: '0x8d23ef86e502b4c24d1ae4bf96249721903cbc71',
     title: "Builder's path",
-<<<<<<< HEAD
-    description: 'Become a builder',
-    icon: hammerIcon,
-=======
     description:
       'This is a questline for getting onboarded to MetaGame as a builder, it requires knowledge of TypeScript.',
     icon: builders.src,
->>>>>>> af58e484
     difficulty: Difficulty.EASY,
     time: Time.LONG,
   },
@@ -98,28 +88,15 @@
     chainId: '0x89',
     address: '0x32079721deef91dae71fc8ebcfabc73702f7b137',
     title: "Designer's path",
-<<<<<<< HEAD
-    description: 'Become a designer',
-    icon: designIcon,
-=======
     description:
       'This is a questline for getting onboarded into MetaGame as a designer of experiences & interfaces.',
     icon: design.src,
->>>>>>> af58e484
     difficulty: Difficulty.EASY,
     time: Time.MEDIUM,
   },
   // Rogue's path: https://questchains.xyz/chain/0x89/0xF0a2E8e05555F187E1d2b5ACabA925598477F173
   [QuestChains.ROGUES_PATH]: {
     chainId: '0x89',
-<<<<<<< HEAD
-    address: '0x372C28C97fcb2600d025Bf536C9738A08fF8022b',
-    title: "Patron's path",
-    description: 'Become a patron',
-    icon: sproutIcon,
-    difficulty: Difficulty.EASY,
-    time: Time.SHORT,
-=======
     address: '0xF0a2E8e05555F187E1d2b5ACabA925598477F173',
     title: "Rogue's path",
     description:
@@ -127,35 +104,21 @@
     icon: rogue.src,
     difficulty: Difficulty.EASY,
     time: Time.MEDIUM,
->>>>>>> af58e484
   },
   // Bridgebuilder's path: https://questchains.xyz/chain/0x89/0xf7fbc471cbae68bf3833ff820c926ffe3c5bf0f7
   [QuestChains.BRIDGEBUILDERS_PATH]: {
     chainId: '0x89',
     address: '0xf7fbc471cbae68bf3833ff820c926ffe3c5bf0f7',
     title: "Bridgebuilder's path",
-<<<<<<< HEAD
-    description: 'Become a bridgebuilder',
-    icon: bridgeIcon,
-=======
     description:
       'This is a questline for those who are interested in building bridges between MetaGame & other communities.',
     icon: bridge.src,
->>>>>>> af58e484
     difficulty: Difficulty.HARD,
     time: Time.LONG,
   },
   // Patron's path: https://questchains.xyz/chain/0x89/0x372C28C97fcb2600d025Bf536C9738A08fF8022b
   [QuestChains.PATRONS_PATH]: {
     chainId: '0x89',
-<<<<<<< HEAD
-    address: '0xF0a2E8e05555F187E1d2b5ACabA925598477F173',
-    title: "Rogue's path",
-    description: 'Become a rogue',
-    icon: rogueIcon,
-    difficulty: Difficulty.EASY,
-    time: Time.MEDIUM,
-=======
     address: '0x372C28C97fcb2600d025Bf536C9738A08fF8022b',
     title: "Patron's path",
     description:
@@ -163,7 +126,6 @@
     icon: patron.src,
     difficulty: Difficulty.EASY,
     time: Time.SHORT,
->>>>>>> af58e484
   },
 };
 
