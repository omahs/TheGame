schema {
  query: query_root
  mutation: mutation_root
  subscription: subscription_root
}

"""
columns and relationships of "AccountType"
"""
type AccountType {
  type: String!
}

"""
aggregated selection of "AccountType"
"""
type AccountType_aggregate {
  aggregate: AccountType_aggregate_fields
  nodes: [AccountType!]!
}

"""
aggregate fields of "AccountType"
"""
type AccountType_aggregate_fields {
  count(columns: [AccountType_select_column!], distinct: Boolean): Int
  max: AccountType_max_fields
  min: AccountType_min_fields
}

"""
order by aggregate values of table "AccountType"
"""
input AccountType_aggregate_order_by {
  count: order_by
  max: AccountType_max_order_by
  min: AccountType_min_order_by
}

"""
input type for inserting array relation for remote table "AccountType"
"""
input AccountType_arr_rel_insert_input {
  data: [AccountType_insert_input!]!
  on_conflict: AccountType_on_conflict
}

"""
Boolean expression to filter rows from the table "AccountType". All fields are combined with a logical 'AND'.
"""
input AccountType_bool_exp {
  _and: [AccountType_bool_exp]
  _not: AccountType_bool_exp
  _or: [AccountType_bool_exp]
  type: String_comparison_exp
}

"""
unique or primary key constraints on table "AccountType"
"""
enum AccountType_constraint {
  """
  unique or primary key constraint
  """
  AccountType_pkey
}

enum AccountType_enum {
  DISCORD
  DISCOURSE
  ETHEREUM
  GITHUB
  TWITTER
}

"""
expression to compare columns of type AccountType_enum. All fields are combined with logical 'AND'.
"""
input AccountType_enum_comparison_exp {
  _eq: AccountType_enum
  _in: [AccountType_enum!]
  _is_null: Boolean
  _neq: AccountType_enum
  _nin: [AccountType_enum!]
}

"""
input type for inserting data into table "AccountType"
"""
input AccountType_insert_input {
  type: String
}

"""
aggregate max on columns
"""
type AccountType_max_fields {
  type: String
}

"""
order by max() on columns of table "AccountType"
"""
input AccountType_max_order_by {
  type: order_by
}

"""
aggregate min on columns
"""
type AccountType_min_fields {
  type: String
}

"""
order by min() on columns of table "AccountType"
"""
input AccountType_min_order_by {
  type: order_by
}

"""
response of any mutation on the table "AccountType"
"""
type AccountType_mutation_response {
  """
  number of affected rows by the mutation
  """
  affected_rows: Int!

  """
  data of the affected rows by the mutation
  """
  returning: [AccountType!]!
}

"""
input type for inserting object relation for remote table "AccountType"
"""
input AccountType_obj_rel_insert_input {
  data: AccountType_insert_input!
  on_conflict: AccountType_on_conflict
}

"""
on conflict condition type for table "AccountType"
"""
input AccountType_on_conflict {
  constraint: AccountType_constraint!
  update_columns: [AccountType_update_column!]!
  where: AccountType_bool_exp
}

"""
ordering options when selecting data from "AccountType"
"""
input AccountType_order_by {
  type: order_by
}

"""
primary key columns input for table: "AccountType"
"""
input AccountType_pk_columns_input {
  type: String!
}

"""
select columns of table "AccountType"
"""
enum AccountType_select_column {
  """
  column name
  """
  type
}

"""
input type for updating data in table "AccountType"
"""
input AccountType_set_input {
  type: String
}

"""
update columns of table "AccountType"
"""
enum AccountType_update_column {
  """
  column name
  """
  type
}

"""
expression to compare columns of type Boolean. All fields are combined with logical 'AND'.
"""
input Boolean_comparison_exp {
  _eq: Boolean
  _gt: Boolean
  _gte: Boolean
  _in: [Boolean!]
  _is_null: Boolean
  _lt: Boolean
  _lte: Boolean
  _neq: Boolean
  _nin: [Boolean!]
}

type BoxProfile {
  collectiblesFavorites: [CollectiblesFavorites!]
  coverImageURL: String
  description: String
  emoji: String
  ethereumAddress: String
  imageURL: String
  job: String
  location: String
  name: String
  website: String
}

type BrightIdStatus {
  app: String!
  context: String!
  contextIds: [String!]!
  unique: Boolean!
}

type CacheProcessOutput {
  error: String
  success: Boolean!
}

type CollectiblesFavorites {
  address: String
  tokenId: String
}

"""
columns and relationships of "ColorAspect"
"""
type ColorAspect {
  description: String
  mask: Int!
  name: String!

  """
  An array relationship
  """
  players(
    """
    distinct select on columns
    """
    distinct_on: [player_select_column!]

    """
    limit the number of rows returned
    """
    limit: Int

    """
    skip the first n rows. Use only with order_by
    """
    offset: Int

    """
    sort the rows by one or more columns
    """
    order_by: [player_order_by!]

    """
    filter the rows returned
    """
    where: player_bool_exp
  ): [player!]!

  """
  An aggregated array relationship
  """
  players_aggregate(
    """
    distinct select on columns
    """
    distinct_on: [player_select_column!]

    """
    limit the number of rows returned
    """
    limit: Int

    """
    skip the first n rows. Use only with order_by
    """
    offset: Int

    """
    sort the rows by one or more columns
    """
    order_by: [player_order_by!]

    """
    filter the rows returned
    """
    where: player_bool_exp
  ): player_aggregate!
}

"""
aggregated selection of "ColorAspect"
"""
type ColorAspect_aggregate {
  aggregate: ColorAspect_aggregate_fields
  nodes: [ColorAspect!]!
}

"""
aggregate fields of "ColorAspect"
"""
type ColorAspect_aggregate_fields {
  avg: ColorAspect_avg_fields
  count(columns: [ColorAspect_select_column!], distinct: Boolean): Int
  max: ColorAspect_max_fields
  min: ColorAspect_min_fields
  stddev: ColorAspect_stddev_fields
  stddev_pop: ColorAspect_stddev_pop_fields
  stddev_samp: ColorAspect_stddev_samp_fields
  sum: ColorAspect_sum_fields
  var_pop: ColorAspect_var_pop_fields
  var_samp: ColorAspect_var_samp_fields
  variance: ColorAspect_variance_fields
}

"""
order by aggregate values of table "ColorAspect"
"""
input ColorAspect_aggregate_order_by {
  avg: ColorAspect_avg_order_by
  count: order_by
  max: ColorAspect_max_order_by
  min: ColorAspect_min_order_by
  stddev: ColorAspect_stddev_order_by
  stddev_pop: ColorAspect_stddev_pop_order_by
  stddev_samp: ColorAspect_stddev_samp_order_by
  sum: ColorAspect_sum_order_by
  var_pop: ColorAspect_var_pop_order_by
  var_samp: ColorAspect_var_samp_order_by
  variance: ColorAspect_variance_order_by
}

"""
input type for inserting array relation for remote table "ColorAspect"
"""
input ColorAspect_arr_rel_insert_input {
  data: [ColorAspect_insert_input!]!
  on_conflict: ColorAspect_on_conflict
}

"""
aggregate avg on columns
"""
type ColorAspect_avg_fields {
  mask: Float
}

"""
order by avg() on columns of table "ColorAspect"
"""
input ColorAspect_avg_order_by {
  mask: order_by
}

"""
Boolean expression to filter rows from the table "ColorAspect". All fields are combined with a logical 'AND'.
"""
input ColorAspect_bool_exp {
  _and: [ColorAspect_bool_exp]
  _not: ColorAspect_bool_exp
  _or: [ColorAspect_bool_exp]
  description: String_comparison_exp
  mask: Int_comparison_exp
  name: String_comparison_exp
  players: player_bool_exp
}

"""
unique or primary key constraints on table "ColorAspect"
"""
enum ColorAspect_constraint {
  """
  unique or primary key constraint
  """
  ColorAspect_name_key

  """
  unique or primary key constraint
  """
  ColorAspect_pkey
}

"""
input type for incrementing integer column in table "ColorAspect"
"""
input ColorAspect_inc_input {
  mask: Int
}

"""
input type for inserting data into table "ColorAspect"
"""
input ColorAspect_insert_input {
  description: String
  mask: Int
  name: String
  players: player_arr_rel_insert_input
}

"""
aggregate max on columns
"""
type ColorAspect_max_fields {
  description: String
  mask: Int
  name: String
}

"""
order by max() on columns of table "ColorAspect"
"""
input ColorAspect_max_order_by {
  description: order_by
  mask: order_by
  name: order_by
}

"""
aggregate min on columns
"""
type ColorAspect_min_fields {
  description: String
  mask: Int
  name: String
}

"""
order by min() on columns of table "ColorAspect"
"""
input ColorAspect_min_order_by {
  description: order_by
  mask: order_by
  name: order_by
}

"""
response of any mutation on the table "ColorAspect"
"""
type ColorAspect_mutation_response {
  """
  number of affected rows by the mutation
  """
  affected_rows: Int!

  """
  data of the affected rows by the mutation
  """
  returning: [ColorAspect!]!
}

"""
input type for inserting object relation for remote table "ColorAspect"
"""
input ColorAspect_obj_rel_insert_input {
  data: ColorAspect_insert_input!
  on_conflict: ColorAspect_on_conflict
}

"""
on conflict condition type for table "ColorAspect"
"""
input ColorAspect_on_conflict {
  constraint: ColorAspect_constraint!
  update_columns: [ColorAspect_update_column!]!
  where: ColorAspect_bool_exp
}

"""
ordering options when selecting data from "ColorAspect"
"""
input ColorAspect_order_by {
  description: order_by
  mask: order_by
  name: order_by
  players_aggregate: player_aggregate_order_by
}

"""
primary key columns input for table: "ColorAspect"
"""
input ColorAspect_pk_columns_input {
  mask: Int!
}

"""
select columns of table "ColorAspect"
"""
enum ColorAspect_select_column {
  """
  column name
  """
  description

  """
  column name
  """
  mask

  """
  column name
  """
  name
}

"""
input type for updating data in table "ColorAspect"
"""
input ColorAspect_set_input {
  description: String
  mask: Int
  name: String
}

"""
aggregate stddev on columns
"""
type ColorAspect_stddev_fields {
  mask: Float
}

"""
order by stddev() on columns of table "ColorAspect"
"""
input ColorAspect_stddev_order_by {
  mask: order_by
}

"""
aggregate stddev_pop on columns
"""
type ColorAspect_stddev_pop_fields {
  mask: Float
}

"""
order by stddev_pop() on columns of table "ColorAspect"
"""
input ColorAspect_stddev_pop_order_by {
  mask: order_by
}

"""
aggregate stddev_samp on columns
"""
type ColorAspect_stddev_samp_fields {
  mask: Float
}

"""
order by stddev_samp() on columns of table "ColorAspect"
"""
input ColorAspect_stddev_samp_order_by {
  mask: order_by
}

"""
aggregate sum on columns
"""
type ColorAspect_sum_fields {
  mask: Int
}

"""
order by sum() on columns of table "ColorAspect"
"""
input ColorAspect_sum_order_by {
  mask: order_by
}

"""
update columns of table "ColorAspect"
"""
enum ColorAspect_update_column {
  """
  column name
  """
  description

  """
  column name
  """
  mask

  """
  column name
  """
  name
}

"""
aggregate var_pop on columns
"""
type ColorAspect_var_pop_fields {
  mask: Float
}

"""
order by var_pop() on columns of table "ColorAspect"
"""
input ColorAspect_var_pop_order_by {
  mask: order_by
}

"""
aggregate var_samp on columns
"""
type ColorAspect_var_samp_fields {
  mask: Float
}

"""
order by var_samp() on columns of table "ColorAspect"
"""
input ColorAspect_var_samp_order_by {
  mask: order_by
}

"""
aggregate variance on columns
"""
type ColorAspect_variance_fields {
  mask: Float
}

"""
order by variance() on columns of table "ColorAspect"
"""
input ColorAspect_variance_order_by {
  mask: order_by
}

input CreateQuestCompletionInput {
  quest_id: String!
  submission_link: String
  submission_text: String
}

type CreateQuestCompletionOutput {
  error: String
  quest_completion: quest_completion
  quest_completion_id: uuid
  success: Boolean!
}

input CreateQuestInput {
  cooldown: Int
  description: String
  external_link: String
  guild_id: uuid!
  repetition: QuestRepetition_ActionEnum
  skills_id: [uuid]!
  title: String!
}

type CreateQuestOutput {
  error: String
  quest: quest
  quest_id: uuid
  success: Boolean!
}

type DiscordGuildAuthResponse {
  error: String
  exists: Boolean
  guildname: String
  success: Boolean!
}

type DiscordRole {
  id: String!
  name: String!
  position: Int!
}

type ExpiredPlayerProfiles {
  ids: [String]!
}

"""
columns and relationships of "guild"
"""
type guild {
  """
  An object relationship
  """
  GuildType: GuildType!
  description: String
  discord_id: String
  discord_invite_url: String
  github_url: String

  """
  An array relationship
  """
  guild_players(
    """
    distinct select on columns
    """
    distinct_on: [guild_player_select_column!]

    """
    limit the number of rows returned
    """
    limit: Int

    """
    skip the first n rows. Use only with order_by
    """
    offset: Int

    """
    sort the rows by one or more columns
    """
    order_by: [guild_player_order_by!]

    """
    filter the rows returned
    """
    where: guild_player_bool_exp
  ): [guild_player!]!

  """
  An aggregated array relationship
  """
  guild_players_aggregate(
    """
    distinct select on columns
    """
    distinct_on: [guild_player_select_column!]

    """
    limit the number of rows returned
    """
    limit: Int

    """
    skip the first n rows. Use only with order_by
    """
    offset: Int

    """
    sort the rows by one or more columns
    """
    order_by: [guild_player_order_by!]

    """
    filter the rows returned
    """
    where: guild_player_bool_exp
  ): guild_player_aggregate!

  """
  Unique friendly identifier for the Guild (used in URL)
  """
  guildname: String!
  id: uuid!
  join_button_url: String
  logo: String
  membership_through_discord: Boolean!
  moloch_address: String
  name: String!
  position: GuildPosition_enum

  """
  An array relationship
  """
  quests(
    """
    distinct select on columns
    """
    distinct_on: [quest_select_column!]

    """
    limit the number of rows returned
    """
    limit: Int

    """
    skip the first n rows. Use only with order_by
    """
    offset: Int

    """
    sort the rows by one or more columns
    """
    order_by: [quest_order_by!]

    """
    filter the rows returned
    """
    where: quest_bool_exp
  ): [quest!]!

  """
  An aggregated array relationship
  """
  quests_aggregate(
    """
    distinct select on columns
    """
    distinct_on: [quest_select_column!]

    """
    limit the number of rows returned
    """
    limit: Int

    """
    skip the first n rows. Use only with order_by
    """
    offset: Int

    """
    sort the rows by one or more columns
    """
    order_by: [quest_order_by!]

    """
    filter the rows returned
    """
    where: quest_bool_exp
  ): quest_aggregate!
  status: GuildStatus_enum!
  twitter_url: String

  """
  The area of focus for the guild (e.g. funding, project, etc)
  """
  type: GuildType_enum!
  website_url: String
}

"""
aggregated selection of "guild"
"""
type guild_aggregate {
  aggregate: guild_aggregate_fields
  nodes: [guild!]!
}

"""
aggregate fields of "guild"
"""
type guild_aggregate_fields {
  count(columns: [guild_select_column!], distinct: Boolean): Int
  max: guild_max_fields
  min: guild_min_fields
}

"""
order by aggregate values of table "guild"
"""
input guild_aggregate_order_by {
  count: order_by
  max: guild_max_order_by
  min: guild_min_order_by
}

"""
input type for inserting array relation for remote table "guild"
"""
input guild_arr_rel_insert_input {
  data: [guild_insert_input!]!
  on_conflict: guild_on_conflict
}

"""
Boolean expression to filter rows from the table "guild". All fields are combined with a logical 'AND'.
"""
input guild_bool_exp {
  GuildType: GuildType_bool_exp
  _and: [guild_bool_exp]
  _not: guild_bool_exp
  _or: [guild_bool_exp]
  description: String_comparison_exp
  discord_id: String_comparison_exp
  discord_invite_url: String_comparison_exp
  github_url: String_comparison_exp
  guild_players: guild_player_bool_exp
  guildname: String_comparison_exp
  id: uuid_comparison_exp
  join_button_url: String_comparison_exp
  logo: String_comparison_exp
  membership_through_discord: Boolean_comparison_exp
  moloch_address: String_comparison_exp
  name: String_comparison_exp
  position: GuildPosition_enum_comparison_exp
  quests: quest_bool_exp
  status: GuildStatus_enum_comparison_exp
  twitter_url: String_comparison_exp
  type: GuildType_enum_comparison_exp
  website_url: String_comparison_exp
}

"""
unique or primary key constraints on table "guild"
"""
enum guild_constraint {
  """
  unique or primary key constraint
  """
  Guild_guildname_key

  """
  unique or primary key constraint
  """
  Guild_pkey

  """
  unique or primary key constraint
  """
  guild_discord_id_key
}

"""
input type for inserting data into table "guild"
"""
input guild_insert_input {
  GuildType: GuildType_obj_rel_insert_input
  description: String
  discord_id: String
  discord_invite_url: String
  github_url: String
  guild_players: guild_player_arr_rel_insert_input
  guildname: String
  id: uuid
  join_button_url: String
  logo: String
  membership_through_discord: Boolean
  moloch_address: String
  name: String
  position: GuildPosition_enum
  quests: quest_arr_rel_insert_input
  status: GuildStatus_enum
  twitter_url: String
  type: GuildType_enum
  website_url: String
}

"""
aggregate max on columns
"""
type guild_max_fields {
  description: String
  discord_id: String
  discord_invite_url: String
  github_url: String
  guildname: String
  id: uuid
  join_button_url: String
  logo: String
  moloch_address: String
  name: String
  twitter_url: String
  website_url: String
}

"""
order by max() on columns of table "guild"
"""
input guild_max_order_by {
  description: order_by
  discord_id: order_by
  discord_invite_url: order_by
  github_url: order_by
  guildname: order_by
  id: order_by
  join_button_url: order_by
  logo: order_by
  moloch_address: order_by
  name: order_by
  twitter_url: order_by
  website_url: order_by
}

"""
Used to hold private information for guilds


columns and relationships of "guild_metadata"
"""
type guild_metadata {
  creator_id: uuid

  """
  Remote relationship field
  """
  discordRoles: [DiscordRole!]!
  discord_id: String!
  discord_metadata(
    """
    JSON select path
    """
    path: String
  ): jsonb

  """
  An object relationship
  """
  guild: guild!
  guild_id: uuid!

  """
  An object relationship
  """
  player: player
}

"""
aggregated selection of "guild_metadata"
"""
type guild_metadata_aggregate {
  aggregate: guild_metadata_aggregate_fields
  nodes: [guild_metadata!]!
}

"""
aggregate fields of "guild_metadata"
"""
type guild_metadata_aggregate_fields {
  count(columns: [guild_metadata_select_column!], distinct: Boolean): Int
  max: guild_metadata_max_fields
  min: guild_metadata_min_fields
}

"""
order by aggregate values of table "guild_metadata"
"""
input guild_metadata_aggregate_order_by {
  count: order_by
  max: guild_metadata_max_order_by
  min: guild_metadata_min_order_by
}

"""
append existing jsonb value of filtered columns with new jsonb value
"""
input guild_metadata_append_input {
  discord_metadata: jsonb
}

"""
input type for inserting array relation for remote table "guild_metadata"
"""
input guild_metadata_arr_rel_insert_input {
  data: [guild_metadata_insert_input!]!
  on_conflict: guild_metadata_on_conflict
}

"""
Boolean expression to filter rows from the table "guild_metadata". All fields are combined with a logical 'AND'.
"""
input guild_metadata_bool_exp {
  _and: [guild_metadata_bool_exp]
  _not: guild_metadata_bool_exp
  _or: [guild_metadata_bool_exp]
  creator_id: uuid_comparison_exp
  discord_id: String_comparison_exp
  discord_metadata: jsonb_comparison_exp
  guild: guild_bool_exp
  guild_id: uuid_comparison_exp
  player: player_bool_exp
}

"""
unique or primary key constraints on table "guild_metadata"
"""
enum guild_metadata_constraint {
  """
  unique or primary key constraint
  """
  guild_metadata_pkey
}

"""
delete the field or element with specified path (for JSON arrays, negative integers count from the end)
"""
input guild_metadata_delete_at_path_input {
  discord_metadata: [String]
}

"""
delete the array element with specified index (negative integers count from the
end). throws an error if top level container is not an array
"""
input guild_metadata_delete_elem_input {
  discord_metadata: Int
}

"""
delete key/value pair or string element. key/value pairs are matched based on their key value
"""
input guild_metadata_delete_key_input {
  discord_metadata: String
}

"""
input type for inserting data into table "guild_metadata"
"""
input guild_metadata_insert_input {
  creator_id: uuid
  discord_id: String
  discord_metadata: jsonb
  guild: guild_obj_rel_insert_input
  guild_id: uuid
  player: player_obj_rel_insert_input
}

"""
aggregate max on columns
"""
type guild_metadata_max_fields {
  creator_id: uuid
  discord_id: String
  guild_id: uuid
}

"""
order by max() on columns of table "guild_metadata"
"""
input guild_metadata_max_order_by {
  creator_id: order_by
  discord_id: order_by
  guild_id: order_by
}

"""
aggregate min on columns
"""
type guild_metadata_min_fields {
  creator_id: uuid
  discord_id: String
  guild_id: uuid
}

"""
order by min() on columns of table "guild_metadata"
"""
input guild_metadata_min_order_by {
  creator_id: order_by
  discord_id: order_by
  guild_id: order_by
}

"""
response of any mutation on the table "guild_metadata"
"""
type guild_metadata_mutation_response {
  """
  number of affected rows by the mutation
  """
  affected_rows: Int!

  """
  data of the affected rows by the mutation
  """
  returning: [guild_metadata!]!
}

"""
input type for inserting object relation for remote table "guild_metadata"
"""
input guild_metadata_obj_rel_insert_input {
  data: guild_metadata_insert_input!
  on_conflict: guild_metadata_on_conflict
}

"""
on conflict condition type for table "guild_metadata"
"""
input guild_metadata_on_conflict {
  constraint: guild_metadata_constraint!
  update_columns: [guild_metadata_update_column!]!
  where: guild_metadata_bool_exp
}

"""
ordering options when selecting data from "guild_metadata"
"""
input guild_metadata_order_by {
  creator_id: order_by
  discord_id: order_by
  discord_metadata: order_by
  guild: guild_order_by
  guild_id: order_by
  player: player_order_by
}

"""
primary key columns input for table: "guild_metadata"
"""
input guild_metadata_pk_columns_input {
  guild_id: uuid!
}

"""
prepend existing jsonb value of filtered columns with new jsonb value
"""
input guild_metadata_prepend_input {
  discord_metadata: jsonb
}

"""
select columns of table "guild_metadata"
"""
enum guild_metadata_select_column {
  """
  column name
  """
  creator_id

  """
  column name
  """
  discord_id

  """
  column name
  """
  discord_metadata

  """
  column name
  """
  guild_id
}

"""
input type for updating data in table "guild_metadata"
"""
input guild_metadata_set_input {
  creator_id: uuid
  discord_id: String
  discord_metadata: jsonb
  guild_id: uuid
}

"""
update columns of table "guild_metadata"
"""
enum guild_metadata_update_column {
  """
  column name
  """
  creator_id

  """
  column name
  """
  discord_id

  """
  column name
  """
  discord_metadata

  """
  column name
  """
  guild_id
}

"""
aggregate min on columns
"""
type guild_min_fields {
  description: String
  discord_id: String
  discord_invite_url: String
  github_url: String
  guildname: String
  id: uuid
  join_button_url: String
  logo: String
  moloch_address: String
  name: String
  twitter_url: String
  website_url: String
}

"""
order by min() on columns of table "guild"
"""
input guild_min_order_by {
  description: order_by
  discord_id: order_by
  discord_invite_url: order_by
  github_url: order_by
  guildname: order_by
  id: order_by
  join_button_url: order_by
  logo: order_by
  moloch_address: order_by
  name: order_by
  twitter_url: order_by
  website_url: order_by
}

"""
response of any mutation on the table "guild"
"""
type guild_mutation_response {
  """
  number of affected rows by the mutation
  """
  affected_rows: Int!

  """
  data of the affected rows by the mutation
  """
  returning: [guild!]!
}

"""
input type for inserting object relation for remote table "guild"
"""
input guild_obj_rel_insert_input {
  data: guild_insert_input!
  on_conflict: guild_on_conflict
}

"""
on conflict condition type for table "guild"
"""
input guild_on_conflict {
  constraint: guild_constraint!
  update_columns: [guild_update_column!]!
  where: guild_bool_exp
}

"""
ordering options when selecting data from "guild"
"""
input guild_order_by {
  GuildType: GuildType_order_by
  description: order_by
  discord_id: order_by
  discord_invite_url: order_by
  github_url: order_by
  guild_players_aggregate: guild_player_aggregate_order_by
  guildname: order_by
  id: order_by
  join_button_url: order_by
  logo: order_by
  membership_through_discord: order_by
  moloch_address: order_by
  name: order_by
  position: order_by
  quests_aggregate: quest_aggregate_order_by
  status: order_by
  twitter_url: order_by
  type: order_by
  website_url: order_by
}

"""
primary key columns input for table: "guild"
"""
input guild_pk_columns_input {
  id: uuid!
}

"""
columns and relationships of "guild_player"
"""
type guild_player {
  """
  An object relationship
  """
  Guild: guild!

  """
  An object relationship
  """
  Player: player!

  """
  Remote relationship field
  """
  discordRoles: [DiscordRole!]!
  guild_id: uuid!
  player_id: uuid!
}

"""
aggregated selection of "guild_player"
"""
type guild_player_aggregate {
  aggregate: guild_player_aggregate_fields
  nodes: [guild_player!]!
}

"""
aggregate fields of "guild_player"
"""
type guild_player_aggregate_fields {
  count(columns: [guild_player_select_column!], distinct: Boolean): Int
  max: guild_player_max_fields
  min: guild_player_min_fields
}

"""
order by aggregate values of table "guild_player"
"""
input guild_player_aggregate_order_by {
  count: order_by
  max: guild_player_max_order_by
  min: guild_player_min_order_by
}

"""
input type for inserting array relation for remote table "guild_player"
"""
input guild_player_arr_rel_insert_input {
  data: [guild_player_insert_input!]!
  on_conflict: guild_player_on_conflict
}

"""
Boolean expression to filter rows from the table "guild_player". All fields are combined with a logical 'AND'.
"""
input guild_player_bool_exp {
  Guild: guild_bool_exp
  Player: player_bool_exp
  _and: [guild_player_bool_exp]
  _not: guild_player_bool_exp
  _or: [guild_player_bool_exp]
  guild_id: uuid_comparison_exp
  player_id: uuid_comparison_exp
}

"""
unique or primary key constraints on table "guild_player"
"""
enum guild_player_constraint {
  """
  unique or primary key constraint
  """
  guild_player_pkey
}

"""
input type for inserting data into table "guild_player"
"""
input guild_player_insert_input {
  Guild: guild_obj_rel_insert_input
  Player: player_obj_rel_insert_input
  guild_id: uuid
  player_id: uuid
}

"""
aggregate max on columns
"""
type guild_player_max_fields {
  guild_id: uuid
  player_id: uuid
}

"""
order by max() on columns of table "guild_player"
"""
input guild_player_max_order_by {
  guild_id: order_by
  player_id: order_by
}

"""
aggregate min on columns
"""
type guild_player_min_fields {
  guild_id: uuid
  player_id: uuid
}

"""
order by min() on columns of table "guild_player"
"""
input guild_player_min_order_by {
  guild_id: order_by
  player_id: order_by
}

"""
response of any mutation on the table "guild_player"
"""
type guild_player_mutation_response {
  """
  number of affected rows by the mutation
  """
  affected_rows: Int!

  """
  data of the affected rows by the mutation
  """
  returning: [guild_player!]!
}

"""
input type for inserting object relation for remote table "guild_player"
"""
input guild_player_obj_rel_insert_input {
  data: guild_player_insert_input!
  on_conflict: guild_player_on_conflict
}

"""
on conflict condition type for table "guild_player"
"""
input guild_player_on_conflict {
  constraint: guild_player_constraint!
  update_columns: [guild_player_update_column!]!
  where: guild_player_bool_exp
}

"""
ordering options when selecting data from "guild_player"
"""
input guild_player_order_by {
  Guild: guild_order_by
  Player: player_order_by
  guild_id: order_by
  player_id: order_by
}

"""
primary key columns input for table: "guild_player"
"""
input guild_player_pk_columns_input {
  guild_id: uuid!
  player_id: uuid!
}

"""
select columns of table "guild_player"
"""
enum guild_player_select_column {
  """
  column name
  """
  guild_id

  """
  column name
  """
  player_id
}

"""
input type for updating data in table "guild_player"
"""
input guild_player_set_input {
  guild_id: uuid
  player_id: uuid
}

"""
update columns of table "guild_player"
"""
enum guild_player_update_column {
  """
  column name
  """
  guild_id

  """
  column name
  """
  player_id
}

"""
select columns of table "guild"
"""
enum guild_select_column {
  """
  column name
  """
  description

  """
  column name
  """
  discord_id

  """
  column name
  """
  discord_invite_url

  """
  column name
  """
  github_url

  """
  column name
  """
  guildname

  """
  column name
  """
  id

  """
  column name
  """
  join_button_url

  """
  column name
  """
  logo

  """
  column name
  """
  membership_through_discord

  """
  column name
  """
  moloch_address

  """
  column name
  """
  name

  """
  column name
  """
  position

  """
  column name
  """
  status

  """
  column name
  """
  twitter_url

  """
  column name
  """
  type

  """
  column name
  """
  website_url
}

"""
input type for updating data in table "guild"
"""
input guild_set_input {
  description: String
  discord_id: String
  discord_invite_url: String
  github_url: String
  guildname: String
  id: uuid
  join_button_url: String
  logo: String
  membership_through_discord: Boolean
  moloch_address: String
  name: String
  position: GuildPosition_enum
  status: GuildStatus_enum
  twitter_url: String
  type: GuildType_enum
  website_url: String
}

"""
update columns of table "guild"
"""
enum guild_update_column {
  """
  column name
  """
  description

  """
  column name
  """
  discord_id

  """
  column name
  """
  discord_invite_url

  """
  column name
  """
  github_url

  """
  column name
  """
  guildname

  """
  column name
  """
  id

  """
  column name
  """
  join_button_url

  """
  column name
  """
  logo

  """
  column name
  """
  membership_through_discord

  """
  column name
  """
  moloch_address

  """
  column name
  """
  name

  """
  column name
  """
  position

  """
  column name
  """
  status

  """
  column name
  """
  twitter_url

  """
  column name
  """
  type

  """
  column name
  """
  website_url
}

input GuildInfo {
  daoAddress: String
  description: String
  discordAdminRoles: [String]!
  discordInviteUrl: String
  discordMembershipRoles: [String]!
  githubUrl: String
  guildname: String!
  joinUrl: String
  logoUrl: String
  membershipThroughDiscord: Boolean
  name: String!
  twitterUrl: String
  type: GuildType_ActionEnum!
  uuid: String!
  websiteUrl: String
}

"""
columns and relationships of "GuildPosition"
"""
type GuildPosition {
  position: String!
}

"""
aggregated selection of "GuildPosition"
"""
type GuildPosition_aggregate {
  aggregate: GuildPosition_aggregate_fields
  nodes: [GuildPosition!]!
}

"""
aggregate fields of "GuildPosition"
"""
type GuildPosition_aggregate_fields {
  count(columns: [GuildPosition_select_column!], distinct: Boolean): Int
  max: GuildPosition_max_fields
  min: GuildPosition_min_fields
}

"""
order by aggregate values of table "GuildPosition"
"""
input GuildPosition_aggregate_order_by {
  count: order_by
  max: GuildPosition_max_order_by
  min: GuildPosition_min_order_by
}

"""
input type for inserting array relation for remote table "GuildPosition"
"""
input GuildPosition_arr_rel_insert_input {
  data: [GuildPosition_insert_input!]!
  on_conflict: GuildPosition_on_conflict
}

"""
Boolean expression to filter rows from the table "GuildPosition". All fields are combined with a logical 'AND'.
"""
input GuildPosition_bool_exp {
  _and: [GuildPosition_bool_exp]
  _not: GuildPosition_bool_exp
  _or: [GuildPosition_bool_exp]
  position: String_comparison_exp
}

"""
unique or primary key constraints on table "GuildPosition"
"""
enum GuildPosition_constraint {
  """
  unique or primary key constraint
  """
  GuildPosition_pkey
}

enum GuildPosition_enum {
  EXTERNAL
  INTERNAL
}

"""
expression to compare columns of type GuildPosition_enum. All fields are combined with logical 'AND'.
"""
input GuildPosition_enum_comparison_exp {
  _eq: GuildPosition_enum
  _in: [GuildPosition_enum!]
  _is_null: Boolean
  _neq: GuildPosition_enum
  _nin: [GuildPosition_enum!]
}

"""
input type for inserting data into table "GuildPosition"
"""
input GuildPosition_insert_input {
  position: String
}

"""
aggregate max on columns
"""
type GuildPosition_max_fields {
  position: String
}

"""
order by max() on columns of table "GuildPosition"
"""
input GuildPosition_max_order_by {
  position: order_by
}

"""
aggregate min on columns
"""
type GuildPosition_min_fields {
  position: String
}

"""
order by min() on columns of table "GuildPosition"
"""
input GuildPosition_min_order_by {
  position: order_by
}

"""
response of any mutation on the table "GuildPosition"
"""
type GuildPosition_mutation_response {
  """
  number of affected rows by the mutation
  """
  affected_rows: Int!

  """
  data of the affected rows by the mutation
  """
  returning: [GuildPosition!]!
}

"""
input type for inserting object relation for remote table "GuildPosition"
"""
input GuildPosition_obj_rel_insert_input {
  data: GuildPosition_insert_input!
  on_conflict: GuildPosition_on_conflict
}

"""
on conflict condition type for table "GuildPosition"
"""
input GuildPosition_on_conflict {
  constraint: GuildPosition_constraint!
  update_columns: [GuildPosition_update_column!]!
  where: GuildPosition_bool_exp
}

"""
ordering options when selecting data from "GuildPosition"
"""
input GuildPosition_order_by {
  position: order_by
}

"""
primary key columns input for table: "GuildPosition"
"""
input GuildPosition_pk_columns_input {
  position: String!
}

"""
select columns of table "GuildPosition"
"""
enum GuildPosition_select_column {
  """
  column name
  """
  position
}

"""
input type for updating data in table "GuildPosition"
"""
input GuildPosition_set_input {
  position: String
}

"""
update columns of table "GuildPosition"
"""
enum GuildPosition_update_column {
  """
  column name
  """
  position
}

"""
columns and relationships of "GuildStatus"
"""
type GuildStatus {
  status: String!
}

"""
aggregated selection of "GuildStatus"
"""
type GuildStatus_aggregate {
  aggregate: GuildStatus_aggregate_fields
  nodes: [GuildStatus!]!
}

"""
aggregate fields of "GuildStatus"
"""
type GuildStatus_aggregate_fields {
  count(columns: [GuildStatus_select_column!], distinct: Boolean): Int
  max: GuildStatus_max_fields
  min: GuildStatus_min_fields
}

"""
order by aggregate values of table "GuildStatus"
"""
input GuildStatus_aggregate_order_by {
  count: order_by
  max: GuildStatus_max_order_by
  min: GuildStatus_min_order_by
}

"""
input type for inserting array relation for remote table "GuildStatus"
"""
input GuildStatus_arr_rel_insert_input {
  data: [GuildStatus_insert_input!]!
  on_conflict: GuildStatus_on_conflict
}

"""
Boolean expression to filter rows from the table "GuildStatus". All fields are combined with a logical 'AND'.
"""
input GuildStatus_bool_exp {
  _and: [GuildStatus_bool_exp]
  _not: GuildStatus_bool_exp
  _or: [GuildStatus_bool_exp]
  status: String_comparison_exp
}

"""
unique or primary key constraints on table "GuildStatus"
"""
enum GuildStatus_constraint {
  """
  unique or primary key constraint
  """
  GuildStatus_pkey
}

enum GuildStatus_enum {
  ACTIVE
  INACTIVE
  PENDING
}

"""
expression to compare columns of type GuildStatus_enum. All fields are combined with logical 'AND'.
"""
input GuildStatus_enum_comparison_exp {
  _eq: GuildStatus_enum
  _in: [GuildStatus_enum!]
  _is_null: Boolean
  _neq: GuildStatus_enum
  _nin: [GuildStatus_enum!]
}

"""
input type for inserting data into table "GuildStatus"
"""
input GuildStatus_insert_input {
  status: String
}

"""
aggregate max on columns
"""
type GuildStatus_max_fields {
  status: String
}

"""
order by max() on columns of table "GuildStatus"
"""
input GuildStatus_max_order_by {
  status: order_by
}

"""
aggregate min on columns
"""
type GuildStatus_min_fields {
  status: String
}

"""
order by min() on columns of table "GuildStatus"
"""
input GuildStatus_min_order_by {
  status: order_by
}

"""
response of any mutation on the table "GuildStatus"
"""
type GuildStatus_mutation_response {
  """
  number of affected rows by the mutation
  """
  affected_rows: Int!

  """
  data of the affected rows by the mutation
  """
  returning: [GuildStatus!]!
}

"""
input type for inserting object relation for remote table "GuildStatus"
"""
input GuildStatus_obj_rel_insert_input {
  data: GuildStatus_insert_input!
  on_conflict: GuildStatus_on_conflict
}

"""
on conflict condition type for table "GuildStatus"
"""
input GuildStatus_on_conflict {
  constraint: GuildStatus_constraint!
  update_columns: [GuildStatus_update_column!]!
  where: GuildStatus_bool_exp
}

"""
ordering options when selecting data from "GuildStatus"
"""
input GuildStatus_order_by {
  status: order_by
}

"""
primary key columns input for table: "GuildStatus"
"""
input GuildStatus_pk_columns_input {
  status: String!
}

"""
select columns of table "GuildStatus"
"""
enum GuildStatus_select_column {
  """
  column name
  """
  status
}

"""
input type for updating data in table "GuildStatus"
"""
input GuildStatus_set_input {
  status: String
}

"""
update columns of table "GuildStatus"
"""
enum GuildStatus_update_column {
  """
  column name
  """
  status
}

"""
columns and relationships of "GuildType"
"""
type GuildType {
  """
  An array relationship
  """
  Guilds(
    """
    distinct select on columns
    """
    distinct_on: [guild_select_column!]

    """
    limit the number of rows returned
    """
    limit: Int

    """
    skip the first n rows. Use only with order_by
    """
    offset: Int

    """
    sort the rows by one or more columns
    """
    order_by: [guild_order_by!]

    """
    filter the rows returned
    """
    where: guild_bool_exp
  ): [guild!]!

  """
  An aggregated array relationship
  """
  Guilds_aggregate(
    """
    distinct select on columns
    """
    distinct_on: [guild_select_column!]

    """
    limit the number of rows returned
    """
    limit: Int

    """
    skip the first n rows. Use only with order_by
    """
    offset: Int

    """
    sort the rows by one or more columns
    """
    order_by: [guild_order_by!]

    """
    filter the rows returned
    """
    where: guild_bool_exp
  ): guild_aggregate!
  name: String!
}

enum GuildType_ActionEnum {
  FUNDING
  PROJECT
  RESEARCH
  SERVICE
  SOCIAL
}

"""
aggregated selection of "GuildType"
"""
type GuildType_aggregate {
  aggregate: GuildType_aggregate_fields
  nodes: [GuildType!]!
}

"""
aggregate fields of "GuildType"
"""
type GuildType_aggregate_fields {
  count(columns: [GuildType_select_column!], distinct: Boolean): Int
  max: GuildType_max_fields
  min: GuildType_min_fields
}

"""
order by aggregate values of table "GuildType"
"""
input GuildType_aggregate_order_by {
  count: order_by
  max: GuildType_max_order_by
  min: GuildType_min_order_by
}

"""
input type for inserting array relation for remote table "GuildType"
"""
input GuildType_arr_rel_insert_input {
  data: [GuildType_insert_input!]!
  on_conflict: GuildType_on_conflict
}

"""
Boolean expression to filter rows from the table "GuildType". All fields are combined with a logical 'AND'.
"""
input GuildType_bool_exp {
  Guilds: guild_bool_exp
  _and: [GuildType_bool_exp]
  _not: GuildType_bool_exp
  _or: [GuildType_bool_exp]
  name: String_comparison_exp
}

"""
unique or primary key constraints on table "GuildType"
"""
enum GuildType_constraint {
  """
  unique or primary key constraint
  """
  GuildType_pkey
}

enum GuildType_enum {
  FUNDING
  PROJECT
  RESEARCH
  SERVICE
  SOCIAL
}

"""
expression to compare columns of type GuildType_enum. All fields are combined with logical 'AND'.
"""
input GuildType_enum_comparison_exp {
  _eq: GuildType_enum
  _in: [GuildType_enum!]
  _is_null: Boolean
  _neq: GuildType_enum
  _nin: [GuildType_enum!]
}

"""
input type for inserting data into table "GuildType"
"""
input GuildType_insert_input {
  Guilds: guild_arr_rel_insert_input
  name: String
}

"""
aggregate max on columns
"""
type GuildType_max_fields {
  name: String
}

"""
order by max() on columns of table "GuildType"
"""
input GuildType_max_order_by {
  name: order_by
}

"""
aggregate min on columns
"""
type GuildType_min_fields {
  name: String
}

"""
order by min() on columns of table "GuildType"
"""
input GuildType_min_order_by {
  name: order_by
}

"""
response of any mutation on the table "GuildType"
"""
type GuildType_mutation_response {
  """
  number of affected rows by the mutation
  """
  affected_rows: Int!

  """
  data of the affected rows by the mutation
  """
  returning: [GuildType!]!
}

"""
input type for inserting object relation for remote table "GuildType"
"""
input GuildType_obj_rel_insert_input {
  data: GuildType_insert_input!
  on_conflict: GuildType_on_conflict
}

"""
on conflict condition type for table "GuildType"
"""
input GuildType_on_conflict {
  constraint: GuildType_constraint!
  update_columns: [GuildType_update_column!]!
  where: GuildType_bool_exp
}

"""
ordering options when selecting data from "GuildType"
"""
input GuildType_order_by {
  Guilds_aggregate: guild_aggregate_order_by
  name: order_by
}

"""
primary key columns input for table: "GuildType"
"""
input GuildType_pk_columns_input {
  name: String!
}

"""
select columns of table "GuildType"
"""
enum GuildType_select_column {
  """
  column name
  """
  name
}

"""
input type for updating data in table "GuildType"
"""
input GuildType_set_input {
  name: String
}

"""
update columns of table "GuildType"
"""
enum GuildType_update_column {
  """
  column name
  """
  name
}

"""
expression to compare columns of type Int. All fields are combined with logical 'AND'.
"""
input Int_comparison_exp {
  _eq: Int
  _gt: Int
  _gte: Int
  _in: [Int!]
  _is_null: Boolean
  _lt: Int
  _lte: Int
  _neq: Int
  _nin: [Int!]
}

scalar json

"""
expression to compare columns of type json. All fields are combined with logical 'AND'.
"""
input json_comparison_exp {
  _eq: json
  _gt: json
  _gte: json
  _in: [json!]
  _is_null: Boolean
  _lt: json
  _lte: json
  _neq: json
  _nin: [json!]
}

scalar jsonb

"""
expression to compare columns of type jsonb. All fields are combined with logical 'AND'.
"""
input jsonb_comparison_exp {
  """
  is the column contained in the given json value
  """
  _contained_in: jsonb

  """
  does the column contain the given json value at the top level
  """
  _contains: jsonb
  _eq: jsonb
  _gt: jsonb
  _gte: jsonb

  """
  does the string exist as a top-level key in the column
  """
  _has_key: String

  """
  do all of these strings exist as top-level keys in the column
  """
  _has_keys_all: [String!]

  """
  do any of these strings exist as top-level keys in the column
  """
  _has_keys_any: [String!]
  _in: [jsonb!]
  _is_null: Boolean
  _lt: jsonb
  _lte: jsonb
  _neq: jsonb
  _nin: [jsonb!]
}

"""
columns and relationships of "me"
"""
type me {
  ethereum_address: String
  id: uuid

  """
  An object relationship
  """
  player: player
  username: String
}

"""
aggregated selection of "me"
"""
type me_aggregate {
  aggregate: me_aggregate_fields
  nodes: [me!]!
}

"""
aggregate fields of "me"
"""
type me_aggregate_fields {
  count(columns: [me_select_column!], distinct: Boolean): Int
  max: me_max_fields
  min: me_min_fields
}

"""
order by aggregate values of table "me"
"""
input me_aggregate_order_by {
  count: order_by
  max: me_max_order_by
  min: me_min_order_by
}

"""
input type for inserting array relation for remote table "me"
"""
input me_arr_rel_insert_input {
  data: [me_insert_input!]!
}

"""
Boolean expression to filter rows from the table "me". All fields are combined with a logical 'AND'.
"""
input me_bool_exp {
  _and: [me_bool_exp]
  _not: me_bool_exp
  _or: [me_bool_exp]
  ethereum_address: String_comparison_exp
  id: uuid_comparison_exp
  player: player_bool_exp
  username: String_comparison_exp
}

"""
input type for inserting data into table "me"
"""
input me_insert_input {
  ethereum_address: String
  id: uuid
  player: player_obj_rel_insert_input
  username: String
}

"""
aggregate max on columns
"""
type me_max_fields {
  ethereum_address: String
  id: uuid
  username: String
}

"""
order by max() on columns of table "me"
"""
input me_max_order_by {
  ethereum_address: order_by
  id: order_by
  username: order_by
}

"""
aggregate min on columns
"""
type me_min_fields {
  ethereum_address: String
  id: uuid
  username: String
}

"""
order by min() on columns of table "me"
"""
input me_min_order_by {
  ethereum_address: order_by
  id: order_by
  username: order_by
}

"""
response of any mutation on the table "me"
"""
type me_mutation_response {
  """
  number of affected rows by the mutation
  """
  affected_rows: Int!

  """
  data of the affected rows by the mutation
  """
  returning: [me!]!
}

"""
input type for inserting object relation for remote table "me"
"""
input me_obj_rel_insert_input {
  data: me_insert_input!
}

"""
ordering options when selecting data from "me"
"""
input me_order_by {
  ethereum_address: order_by
  id: order_by
  player: player_order_by
  username: order_by
}

"""
select columns of table "me"
"""
enum me_select_column {
  """
  column name
  """
  ethereum_address

  """
  column name
  """
  id

  """
  column name
  """
  username
}

"""
input type for updating data in table "me"
"""
input me_set_input {
  ethereum_address: String
  id: uuid
  username: String
}

type Member {
  createdAt: String!
  delegateKey: String!
  exists: Boolean!
  id: ID!
  kicked: Boolean
  loot: String
  memberAddress: String!
  moloch: Moloch!
  molochAddress: String!
  shares: String!
}

type Moloch {
  chain: String!
  id: ID!
  summoner: String!
  title: String
  totalLoot: String!
  totalShares: String!
  version: String
}

"""
mutation root
"""
type mutation_root {
  """
  perform the action: "authenticateDiscordGuild"
  """
  authenticateDiscordGuild(code: String!): DiscordGuildAuthResponse

  """
  perform the action: "createQuest"
  """
  createQuest(quest: CreateQuestInput!): CreateQuestOutput

  """
  perform the action: "createQuestCompletion"
  """
  createQuestCompletion(
    questCompletion: CreateQuestCompletionInput!
  ): CreateQuestCompletionOutput

  """
  delete data from the table: "AccountType"
  """
  delete_AccountType(
    """
    filter the rows which have to be deleted
    """
    where: AccountType_bool_exp!
  ): AccountType_mutation_response

  """
  delete single row from the table: "AccountType"
  """
  delete_AccountType_by_pk(type: String!): AccountType

  """
  delete data from the table: "ColorAspect"
  """
  delete_ColorAspect(
    """
    filter the rows which have to be deleted
    """
    where: ColorAspect_bool_exp!
  ): ColorAspect_mutation_response

  """
  delete single row from the table: "ColorAspect"
  """
  delete_ColorAspect_by_pk(mask: Int!): ColorAspect

  """
  delete data from the table: "GuildPosition"
  """
  delete_GuildPosition(
    """
    filter the rows which have to be deleted
    """
    where: GuildPosition_bool_exp!
  ): GuildPosition_mutation_response

  """
  delete single row from the table: "GuildPosition"
  """
  delete_GuildPosition_by_pk(position: String!): GuildPosition

  """
  delete data from the table: "GuildStatus"
  """
  delete_GuildStatus(
    """
    filter the rows which have to be deleted
    """
    where: GuildStatus_bool_exp!
  ): GuildStatus_mutation_response

  """
  delete single row from the table: "GuildStatus"
  """
  delete_GuildStatus_by_pk(status: String!): GuildStatus

  """
  delete data from the table: "GuildType"
  """
  delete_GuildType(
    """
    filter the rows which have to be deleted
    """
    where: GuildType_bool_exp!
  ): GuildType_mutation_response

  """
  delete single row from the table: "GuildType"
  """
  delete_GuildType_by_pk(name: String!): GuildType

  """
  delete data from the table: "PlayerRank"
  """
  delete_PlayerRank(
    """
    filter the rows which have to be deleted
    """
    where: PlayerRank_bool_exp!
  ): PlayerRank_mutation_response

  """
  delete single row from the table: "PlayerRank"
  """
  delete_PlayerRank_by_pk(rank: String!): PlayerRank

  """
  delete data from the table: "PlayerRole"
  """
  delete_PlayerRole(
    """
    filter the rows which have to be deleted
    """
    where: PlayerRole_bool_exp!
  ): PlayerRole_mutation_response

  """
  delete single row from the table: "PlayerRole"
  """
  delete_PlayerRole_by_pk(role: String!): PlayerRole

  """
  delete data from the table: "QuestCompletionStatus"
  """
  delete_QuestCompletionStatus(
    """
    filter the rows which have to be deleted
    """
    where: QuestCompletionStatus_bool_exp!
  ): QuestCompletionStatus_mutation_response

  """
  delete single row from the table: "QuestCompletionStatus"
  """
  delete_QuestCompletionStatus_by_pk(status: String!): QuestCompletionStatus

  """
  delete data from the table: "QuestRepetition"
  """
  delete_QuestRepetition(
    """
    filter the rows which have to be deleted
    """
    where: QuestRepetition_bool_exp!
  ): QuestRepetition_mutation_response

  """
  delete single row from the table: "QuestRepetition"
  """
  delete_QuestRepetition_by_pk(repetition: String!): QuestRepetition

  """
  delete data from the table: "QuestStatus"
  """
  delete_QuestStatus(
    """
    filter the rows which have to be deleted
    """
    where: QuestStatus_bool_exp!
  ): QuestStatus_mutation_response

  """
  delete single row from the table: "QuestStatus"
  """
  delete_QuestStatus_by_pk(status: String!): QuestStatus

  """
  delete data from the table: "SkillCategory"
  """
  delete_SkillCategory(
    """
    filter the rows which have to be deleted
    """
    where: SkillCategory_bool_exp!
  ): SkillCategory_mutation_response

  """
  delete single row from the table: "SkillCategory"
  """
  delete_SkillCategory_by_pk(name: String!): SkillCategory

  """
  delete data from the table: "guild"
  """
  delete_guild(
    """
    filter the rows which have to be deleted
    """
    where: guild_bool_exp!
  ): guild_mutation_response

  """
  delete single row from the table: "guild"
  """
  delete_guild_by_pk(id: uuid!): guild

  """
  delete data from the table: "guild_metadata"
  """
  delete_guild_metadata(
    """
    filter the rows which have to be deleted
    """
    where: guild_metadata_bool_exp!
  ): guild_metadata_mutation_response

  """
  delete single row from the table: "guild_metadata"
  """
  delete_guild_metadata_by_pk(guild_id: uuid!): guild_metadata

  """
  delete data from the table: "guild_player"
  """
  delete_guild_player(
    """
    filter the rows which have to be deleted
    """
    where: guild_player_bool_exp!
  ): guild_player_mutation_response

  """
  delete single row from the table: "guild_player"
  """
  delete_guild_player_by_pk(guild_id: uuid!, player_id: uuid!): guild_player

  """
  delete data from the table: "me"
  """
  delete_me(
    """
    filter the rows which have to be deleted
    """
    where: me_bool_exp!
  ): me_mutation_response

  """
  delete data from the table: "player"
  """
  delete_player(
    """
    filter the rows which have to be deleted
    """
    where: player_bool_exp!
  ): player_mutation_response

  """
  delete data from the table: "player_account"
  """
  delete_player_account(
    """
    filter the rows which have to be deleted
    """
    where: player_account_bool_exp!
  ): player_account_mutation_response

  """
  delete single row from the table: "player"
  """
  delete_player_by_pk(id: uuid!): player

  """
  delete data from the table: "player_role"
  """
  delete_player_role(
    """
    filter the rows which have to be deleted
    """
    where: player_role_bool_exp!
  ): player_role_mutation_response

  """
  delete single row from the table: "player_role"
  """
  delete_player_role_by_pk(
    player_id: uuid!
    role: PlayerRole_enum!
  ): player_role

  """
  delete data from the table: "player_skill"
  """
  delete_player_skill(
    """
    filter the rows which have to be deleted
    """
    where: player_skill_bool_exp!
  ): player_skill_mutation_response

  """
  delete single row from the table: "player_skill"
  """
  delete_player_skill_by_pk(id: uuid!): player_skill

  """
  delete data from the table: "player_type"
  """
  delete_player_type(
    """
    filter the rows which have to be deleted
    """
    where: player_type_bool_exp!
  ): player_type_mutation_response

  """
  delete single row from the table: "player_type"
  """
  delete_player_type_by_pk(id: Int!): player_type

  """
  delete data from the table: "profile_cache"
  """
  delete_profile_cache(
    """
    filter the rows which have to be deleted
    """
    where: profile_cache_bool_exp!
  ): profile_cache_mutation_response

  """
  delete single row from the table: "profile_cache"
  """
  delete_profile_cache_by_pk(id: uuid!): profile_cache

  """
  delete data from the table: "quest"
  """
  delete_quest(
    """
    filter the rows which have to be deleted
    """
    where: quest_bool_exp!
  ): quest_mutation_response

  """
  delete single row from the table: "quest"
  """
  delete_quest_by_pk(id: uuid!): quest

  """
  delete data from the table: "quest_completion"
  """
  delete_quest_completion(
    """
    filter the rows which have to be deleted
    """
    where: quest_completion_bool_exp!
  ): quest_completion_mutation_response

  """
  delete single row from the table: "quest_completion"
  """
  delete_quest_completion_by_pk(id: uuid!): quest_completion

  """
  delete data from the table: "quest_skill"
  """
  delete_quest_skill(
    """
    filter the rows which have to be deleted
    """
    where: quest_skill_bool_exp!
  ): quest_skill_mutation_response

  """
  delete single row from the table: "quest_skill"
  """
  delete_quest_skill_by_pk(quest_id: uuid!, skill_id: uuid!): quest_skill

  """
  delete data from the table: "skill"
  """
  delete_skill(
    """
    filter the rows which have to be deleted
    """
    where: skill_bool_exp!
  ): skill_mutation_response

  """
  delete single row from the table: "skill"
  """
  delete_skill_by_pk(id: uuid!): skill

  """
  insert data into the table: "AccountType"
  """
  insert_AccountType(
    """
    the rows to be inserted
    """
    objects: [AccountType_insert_input!]!

    """
    on conflict condition
    """
    on_conflict: AccountType_on_conflict
  ): AccountType_mutation_response

  """
  insert a single row into the table: "AccountType"
  """
  insert_AccountType_one(
    """
    the row to be inserted
    """
    object: AccountType_insert_input!

    """
    on conflict condition
    """
    on_conflict: AccountType_on_conflict
  ): AccountType

  """
  insert data into the table: "ColorAspect"
  """
  insert_ColorAspect(
    """
    the rows to be inserted
    """
    objects: [ColorAspect_insert_input!]!

    """
    on conflict condition
    """
    on_conflict: ColorAspect_on_conflict
  ): ColorAspect_mutation_response

  """
  insert a single row into the table: "ColorAspect"
  """
  insert_ColorAspect_one(
    """
    the row to be inserted
    """
    object: ColorAspect_insert_input!

    """
    on conflict condition
    """
    on_conflict: ColorAspect_on_conflict
  ): ColorAspect

  """
  insert data into the table: "GuildPosition"
  """
  insert_GuildPosition(
    """
    the rows to be inserted
    """
    objects: [GuildPosition_insert_input!]!

    """
    on conflict condition
    """
    on_conflict: GuildPosition_on_conflict
  ): GuildPosition_mutation_response

  """
  insert a single row into the table: "GuildPosition"
  """
  insert_GuildPosition_one(
    """
    the row to be inserted
    """
    object: GuildPosition_insert_input!

    """
    on conflict condition
    """
    on_conflict: GuildPosition_on_conflict
  ): GuildPosition

  """
  insert data into the table: "GuildStatus"
  """
  insert_GuildStatus(
    """
    the rows to be inserted
    """
    objects: [GuildStatus_insert_input!]!

    """
    on conflict condition
    """
    on_conflict: GuildStatus_on_conflict
  ): GuildStatus_mutation_response

  """
  insert a single row into the table: "GuildStatus"
  """
  insert_GuildStatus_one(
    """
    the row to be inserted
    """
    object: GuildStatus_insert_input!

    """
    on conflict condition
    """
    on_conflict: GuildStatus_on_conflict
  ): GuildStatus

  """
  insert data into the table: "GuildType"
  """
  insert_GuildType(
    """
    the rows to be inserted
    """
    objects: [GuildType_insert_input!]!

    """
    on conflict condition
    """
    on_conflict: GuildType_on_conflict
  ): GuildType_mutation_response

  """
  insert a single row into the table: "GuildType"
  """
  insert_GuildType_one(
    """
    the row to be inserted
    """
    object: GuildType_insert_input!

    """
    on conflict condition
    """
    on_conflict: GuildType_on_conflict
  ): GuildType

  """
  insert data into the table: "PlayerRank"
  """
  insert_PlayerRank(
    """
    the rows to be inserted
    """
    objects: [PlayerRank_insert_input!]!

    """
    on conflict condition
    """
    on_conflict: PlayerRank_on_conflict
  ): PlayerRank_mutation_response

  """
  insert a single row into the table: "PlayerRank"
  """
  insert_PlayerRank_one(
    """
    the row to be inserted
    """
    object: PlayerRank_insert_input!

    """
    on conflict condition
    """
    on_conflict: PlayerRank_on_conflict
  ): PlayerRank

  """
  insert data into the table: "PlayerRole"
  """
  insert_PlayerRole(
    """
    the rows to be inserted
    """
    objects: [PlayerRole_insert_input!]!

    """
    on conflict condition
    """
    on_conflict: PlayerRole_on_conflict
  ): PlayerRole_mutation_response

  """
  insert a single row into the table: "PlayerRole"
  """
  insert_PlayerRole_one(
    """
    the row to be inserted
    """
    object: PlayerRole_insert_input!

    """
    on conflict condition
    """
    on_conflict: PlayerRole_on_conflict
  ): PlayerRole

  """
  insert data into the table: "QuestCompletionStatus"
  """
  insert_QuestCompletionStatus(
    """
    the rows to be inserted
    """
    objects: [QuestCompletionStatus_insert_input!]!

    """
    on conflict condition
    """
    on_conflict: QuestCompletionStatus_on_conflict
  ): QuestCompletionStatus_mutation_response

  """
  insert a single row into the table: "QuestCompletionStatus"
  """
  insert_QuestCompletionStatus_one(
    """
    the row to be inserted
    """
    object: QuestCompletionStatus_insert_input!

    """
    on conflict condition
    """
    on_conflict: QuestCompletionStatus_on_conflict
  ): QuestCompletionStatus

  """
  insert data into the table: "QuestRepetition"
  """
  insert_QuestRepetition(
    """
    the rows to be inserted
    """
    objects: [QuestRepetition_insert_input!]!

    """
    on conflict condition
    """
    on_conflict: QuestRepetition_on_conflict
  ): QuestRepetition_mutation_response

  """
  insert a single row into the table: "QuestRepetition"
  """
  insert_QuestRepetition_one(
    """
    the row to be inserted
    """
    object: QuestRepetition_insert_input!

    """
    on conflict condition
    """
    on_conflict: QuestRepetition_on_conflict
  ): QuestRepetition

  """
  insert data into the table: "QuestStatus"
  """
  insert_QuestStatus(
    """
    the rows to be inserted
    """
    objects: [QuestStatus_insert_input!]!

    """
    on conflict condition
    """
    on_conflict: QuestStatus_on_conflict
  ): QuestStatus_mutation_response

  """
  insert a single row into the table: "QuestStatus"
  """
  insert_QuestStatus_one(
    """
    the row to be inserted
    """
    object: QuestStatus_insert_input!

    """
    on conflict condition
    """
    on_conflict: QuestStatus_on_conflict
  ): QuestStatus

  """
  insert data into the table: "SkillCategory"
  """
  insert_SkillCategory(
    """
    the rows to be inserted
    """
    objects: [SkillCategory_insert_input!]!

    """
    on conflict condition
    """
    on_conflict: SkillCategory_on_conflict
  ): SkillCategory_mutation_response

  """
  insert a single row into the table: "SkillCategory"
  """
  insert_SkillCategory_one(
    """
    the row to be inserted
    """
    object: SkillCategory_insert_input!

    """
    on conflict condition
    """
    on_conflict: SkillCategory_on_conflict
  ): SkillCategory

  """
  insert data into the table: "guild"
  """
  insert_guild(
    """
    the rows to be inserted
    """
    objects: [guild_insert_input!]!

    """
    on conflict condition
    """
    on_conflict: guild_on_conflict
  ): guild_mutation_response

  """
  insert data into the table: "guild_metadata"
  """
  insert_guild_metadata(
    """
    the rows to be inserted
    """
    objects: [guild_metadata_insert_input!]!

    """
    on conflict condition
    """
    on_conflict: guild_metadata_on_conflict
  ): guild_metadata_mutation_response

  """
  insert a single row into the table: "guild_metadata"
  """
  insert_guild_metadata_one(
    """
    the row to be inserted
    """
    object: guild_metadata_insert_input!

    """
    on conflict condition
    """
    on_conflict: guild_metadata_on_conflict
  ): guild_metadata

  """
  insert a single row into the table: "guild"
  """
  insert_guild_one(
    """
    the row to be inserted
    """
    object: guild_insert_input!

    """
    on conflict condition
    """
    on_conflict: guild_on_conflict
  ): guild

  """
  insert data into the table: "guild_player"
  """
  insert_guild_player(
    """
    the rows to be inserted
    """
    objects: [guild_player_insert_input!]!

    """
    on conflict condition
    """
    on_conflict: guild_player_on_conflict
  ): guild_player_mutation_response

  """
  insert a single row into the table: "guild_player"
  """
  insert_guild_player_one(
    """
    the row to be inserted
    """
    object: guild_player_insert_input!

    """
    on conflict condition
    """
    on_conflict: guild_player_on_conflict
  ): guild_player

  """
  insert data into the table: "me"
  """
  insert_me(
    """
    the rows to be inserted
    """
    objects: [me_insert_input!]!
  ): me_mutation_response

  """
  insert a single row into the table: "me"
  """
  insert_me_one(
    """
    the row to be inserted
    """
    object: me_insert_input!
  ): me

  """
  insert data into the table: "player"
  """
  insert_player(
    """
    the rows to be inserted
    """
    objects: [player_insert_input!]!

    """
    on conflict condition
    """
    on_conflict: player_on_conflict
  ): player_mutation_response

  """
  insert data into the table: "player_account"
  """
  insert_player_account(
    """
    the rows to be inserted
    """
    objects: [player_account_insert_input!]!

    """
    on conflict condition
    """
    on_conflict: player_account_on_conflict
  ): player_account_mutation_response

  """
  insert a single row into the table: "player_account"
  """
  insert_player_account_one(
    """
    the row to be inserted
    """
    object: player_account_insert_input!

    """
    on conflict condition
    """
    on_conflict: player_account_on_conflict
  ): player_account

  """
  insert a single row into the table: "player"
  """
  insert_player_one(
    """
    the row to be inserted
    """
    object: player_insert_input!

    """
    on conflict condition
    """
    on_conflict: player_on_conflict
  ): player

  """
  insert data into the table: "player_role"
  """
  insert_player_role(
    """
    the rows to be inserted
    """
    objects: [player_role_insert_input!]!

    """
    on conflict condition
    """
    on_conflict: player_role_on_conflict
  ): player_role_mutation_response

  """
  insert a single row into the table: "player_role"
  """
  insert_player_role_one(
    """
    the row to be inserted
    """
    object: player_role_insert_input!

    """
    on conflict condition
    """
    on_conflict: player_role_on_conflict
  ): player_role

  """
  insert data into the table: "player_skill"
  """
  insert_player_skill(
    """
    the rows to be inserted
    """
    objects: [player_skill_insert_input!]!

    """
    on conflict condition
    """
    on_conflict: player_skill_on_conflict
  ): player_skill_mutation_response

  """
  insert a single row into the table: "player_skill"
  """
  insert_player_skill_one(
    """
    the row to be inserted
    """
    object: player_skill_insert_input!

    """
    on conflict condition
    """
    on_conflict: player_skill_on_conflict
  ): player_skill

  """
  insert data into the table: "player_type"
  """
  insert_player_type(
    """
    the rows to be inserted
    """
    objects: [player_type_insert_input!]!

    """
    on conflict condition
    """
    on_conflict: player_type_on_conflict
  ): player_type_mutation_response

  """
  insert a single row into the table: "player_type"
  """
  insert_player_type_one(
    """
    the row to be inserted
    """
    object: player_type_insert_input!

    """
    on conflict condition
    """
    on_conflict: player_type_on_conflict
  ): player_type

  """
  insert data into the table: "profile_cache"
  """
  insert_profile_cache(
    """
    the rows to be inserted
    """
    objects: [profile_cache_insert_input!]!

    """
    on conflict condition
    """
    on_conflict: profile_cache_on_conflict
  ): profile_cache_mutation_response

  """
  insert a single row into the table: "profile_cache"
  """
  insert_profile_cache_one(
    """
    the row to be inserted
    """
    object: profile_cache_insert_input!

    """
    on conflict condition
    """
    on_conflict: profile_cache_on_conflict
  ): profile_cache

  """
  insert data into the table: "quest"
  """
  insert_quest(
    """
    the rows to be inserted
    """
    objects: [quest_insert_input!]!

    """
    on conflict condition
    """
    on_conflict: quest_on_conflict
  ): quest_mutation_response

  """
  insert data into the table: "quest_completion"
  """
  insert_quest_completion(
    """
    the rows to be inserted
    """
    objects: [quest_completion_insert_input!]!

    """
    on conflict condition
    """
    on_conflict: quest_completion_on_conflict
  ): quest_completion_mutation_response

  """
  insert a single row into the table: "quest_completion"
  """
  insert_quest_completion_one(
    """
    the row to be inserted
    """
    object: quest_completion_insert_input!

    """
    on conflict condition
    """
    on_conflict: quest_completion_on_conflict
  ): quest_completion

  """
  insert a single row into the table: "quest"
  """
  insert_quest_one(
    """
    the row to be inserted
    """
    object: quest_insert_input!

    """
    on conflict condition
    """
    on_conflict: quest_on_conflict
  ): quest

  """
  insert data into the table: "quest_skill"
  """
  insert_quest_skill(
    """
    the rows to be inserted
    """
    objects: [quest_skill_insert_input!]!

    """
    on conflict condition
    """
    on_conflict: quest_skill_on_conflict
  ): quest_skill_mutation_response

  """
  insert a single row into the table: "quest_skill"
  """
  insert_quest_skill_one(
    """
    the row to be inserted
    """
    object: quest_skill_insert_input!

    """
    on conflict condition
    """
    on_conflict: quest_skill_on_conflict
  ): quest_skill

  """
  insert data into the table: "skill"
  """
  insert_skill(
    """
    the rows to be inserted
    """
    objects: [skill_insert_input!]!

    """
    on conflict condition
    """
    on_conflict: skill_on_conflict
  ): skill_mutation_response

  """
  insert a single row into the table: "skill"
  """
  insert_skill_one(
    """
    the row to be inserted
    """
    object: skill_insert_input!

    """
    on conflict condition
    """
    on_conflict: skill_on_conflict
  ): skill

  """
  perform the action: "saveGuildInformation"
  """
  saveGuildInformation(guildInformation: GuildInfo!): SaveGuildResponse

  """
  perform the action: "updateExpiredIDXProfiles"
  """
  updateExpiredIDXProfiles: ExpiredPlayerProfiles

  """
  perform the action: "updateIDXProfile"
  """
  updateIDXProfile(playerId: uuid): CacheProcessOutput

  """
  perform the action: "updateQuestCompletion"
  """
  updateQuestCompletion(
    updateData: UpdateQuestCompletionInput!
  ): UpdateQuestCompletionOutput

  """
  update data of the table: "AccountType"
  """
  update_AccountType(
    """
    sets the columns of the filtered rows to the given values
    """
    _set: AccountType_set_input

    """
    filter the rows which have to be updated
    """
    where: AccountType_bool_exp!
  ): AccountType_mutation_response

  """
  update single row of the table: "AccountType"
  """
  update_AccountType_by_pk(
    """
    sets the columns of the filtered rows to the given values
    """
    _set: AccountType_set_input
    pk_columns: AccountType_pk_columns_input!
  ): AccountType

  """
  update data of the table: "ColorAspect"
  """
  update_ColorAspect(
    """
    increments the integer columns with given value of the filtered values
    """
    _inc: ColorAspect_inc_input

    """
    sets the columns of the filtered rows to the given values
    """
    _set: ColorAspect_set_input

    """
    filter the rows which have to be updated
    """
    where: ColorAspect_bool_exp!
  ): ColorAspect_mutation_response

  """
  update single row of the table: "ColorAspect"
  """
  update_ColorAspect_by_pk(
    """
    increments the integer columns with given value of the filtered values
    """
    _inc: ColorAspect_inc_input

    """
    sets the columns of the filtered rows to the given values
    """
    _set: ColorAspect_set_input
    pk_columns: ColorAspect_pk_columns_input!
  ): ColorAspect

  """
  update data of the table: "GuildPosition"
  """
  update_GuildPosition(
    """
    sets the columns of the filtered rows to the given values
    """
    _set: GuildPosition_set_input

    """
    filter the rows which have to be updated
    """
    where: GuildPosition_bool_exp!
  ): GuildPosition_mutation_response

  """
  update single row of the table: "GuildPosition"
  """
  update_GuildPosition_by_pk(
    """
    sets the columns of the filtered rows to the given values
    """
    _set: GuildPosition_set_input
    pk_columns: GuildPosition_pk_columns_input!
  ): GuildPosition

  """
  update data of the table: "GuildStatus"
  """
  update_GuildStatus(
    """
    sets the columns of the filtered rows to the given values
    """
    _set: GuildStatus_set_input

    """
    filter the rows which have to be updated
    """
    where: GuildStatus_bool_exp!
  ): GuildStatus_mutation_response

  """
  update single row of the table: "GuildStatus"
  """
  update_GuildStatus_by_pk(
    """
    sets the columns of the filtered rows to the given values
    """
    _set: GuildStatus_set_input
    pk_columns: GuildStatus_pk_columns_input!
  ): GuildStatus

  """
  update data of the table: "GuildType"
  """
  update_GuildType(
    """
    sets the columns of the filtered rows to the given values
    """
    _set: GuildType_set_input

    """
    filter the rows which have to be updated
    """
    where: GuildType_bool_exp!
  ): GuildType_mutation_response

  """
  update single row of the table: "GuildType"
  """
  update_GuildType_by_pk(
    """
    sets the columns of the filtered rows to the given values
    """
    _set: GuildType_set_input
    pk_columns: GuildType_pk_columns_input!
  ): GuildType

  """
  update data of the table: "PlayerRank"
  """
  update_PlayerRank(
    """
    sets the columns of the filtered rows to the given values
    """
    _set: PlayerRank_set_input

    """
    filter the rows which have to be updated
    """
    where: PlayerRank_bool_exp!
  ): PlayerRank_mutation_response

  """
  update single row of the table: "PlayerRank"
  """
  update_PlayerRank_by_pk(
    """
    sets the columns of the filtered rows to the given values
    """
    _set: PlayerRank_set_input
    pk_columns: PlayerRank_pk_columns_input!
  ): PlayerRank

  """
  update data of the table: "PlayerRole"
  """
  update_PlayerRole(
    """
    sets the columns of the filtered rows to the given values
    """
    _set: PlayerRole_set_input

    """
    filter the rows which have to be updated
    """
    where: PlayerRole_bool_exp!
  ): PlayerRole_mutation_response

  """
  update single row of the table: "PlayerRole"
  """
  update_PlayerRole_by_pk(
    """
    sets the columns of the filtered rows to the given values
    """
    _set: PlayerRole_set_input
    pk_columns: PlayerRole_pk_columns_input!
  ): PlayerRole

  """
  update data of the table: "QuestCompletionStatus"
  """
  update_QuestCompletionStatus(
    """
    sets the columns of the filtered rows to the given values
    """
    _set: QuestCompletionStatus_set_input

    """
    filter the rows which have to be updated
    """
    where: QuestCompletionStatus_bool_exp!
  ): QuestCompletionStatus_mutation_response

  """
  update single row of the table: "QuestCompletionStatus"
  """
  update_QuestCompletionStatus_by_pk(
    """
    sets the columns of the filtered rows to the given values
    """
    _set: QuestCompletionStatus_set_input
    pk_columns: QuestCompletionStatus_pk_columns_input!
  ): QuestCompletionStatus

  """
  update data of the table: "QuestRepetition"
  """
  update_QuestRepetition(
    """
    sets the columns of the filtered rows to the given values
    """
    _set: QuestRepetition_set_input

    """
    filter the rows which have to be updated
    """
    where: QuestRepetition_bool_exp!
  ): QuestRepetition_mutation_response

  """
  update single row of the table: "QuestRepetition"
  """
  update_QuestRepetition_by_pk(
    """
    sets the columns of the filtered rows to the given values
    """
    _set: QuestRepetition_set_input
    pk_columns: QuestRepetition_pk_columns_input!
  ): QuestRepetition

  """
  update data of the table: "QuestStatus"
  """
  update_QuestStatus(
    """
    sets the columns of the filtered rows to the given values
    """
    _set: QuestStatus_set_input

    """
    filter the rows which have to be updated
    """
    where: QuestStatus_bool_exp!
  ): QuestStatus_mutation_response

  """
  update single row of the table: "QuestStatus"
  """
  update_QuestStatus_by_pk(
    """
    sets the columns of the filtered rows to the given values
    """
    _set: QuestStatus_set_input
    pk_columns: QuestStatus_pk_columns_input!
  ): QuestStatus

  """
  update data of the table: "SkillCategory"
  """
  update_SkillCategory(
    """
    sets the columns of the filtered rows to the given values
    """
    _set: SkillCategory_set_input

    """
    filter the rows which have to be updated
    """
    where: SkillCategory_bool_exp!
  ): SkillCategory_mutation_response

  """
  update single row of the table: "SkillCategory"
  """
  update_SkillCategory_by_pk(
    """
    sets the columns of the filtered rows to the given values
    """
    _set: SkillCategory_set_input
    pk_columns: SkillCategory_pk_columns_input!
  ): SkillCategory

  """
  update data of the table: "guild"
  """
  update_guild(
    """
    sets the columns of the filtered rows to the given values
    """
    _set: guild_set_input

    """
    filter the rows which have to be updated
    """
    where: guild_bool_exp!
  ): guild_mutation_response

  """
  update single row of the table: "guild"
  """
  update_guild_by_pk(
    """
    sets the columns of the filtered rows to the given values
    """
    _set: guild_set_input
    pk_columns: guild_pk_columns_input!
  ): guild

  """
  update data of the table: "guild_metadata"
  """
  update_guild_metadata(
    """
    append existing jsonb value of filtered columns with new jsonb value
    """
    _append: guild_metadata_append_input

    """
    delete the field or element with specified path (for JSON arrays, negative integers count from the end)
    """
    _delete_at_path: guild_metadata_delete_at_path_input

    """
    delete the array element with specified index (negative integers count from
    the end). throws an error if top level container is not an array
    """
    _delete_elem: guild_metadata_delete_elem_input

    """
    delete key/value pair or string element. key/value pairs are matched based on their key value
    """
    _delete_key: guild_metadata_delete_key_input

    """
    prepend existing jsonb value of filtered columns with new jsonb value
    """
    _prepend: guild_metadata_prepend_input

    """
    sets the columns of the filtered rows to the given values
    """
    _set: guild_metadata_set_input

    """
    filter the rows which have to be updated
    """
    where: guild_metadata_bool_exp!
  ): guild_metadata_mutation_response

  """
  update single row of the table: "guild_metadata"
  """
  update_guild_metadata_by_pk(
    """
    append existing jsonb value of filtered columns with new jsonb value
    """
    _append: guild_metadata_append_input

    """
    delete the field or element with specified path (for JSON arrays, negative integers count from the end)
    """
    _delete_at_path: guild_metadata_delete_at_path_input

    """
    delete the array element with specified index (negative integers count from
    the end). throws an error if top level container is not an array
    """
    _delete_elem: guild_metadata_delete_elem_input

    """
    delete key/value pair or string element. key/value pairs are matched based on their key value
    """
    _delete_key: guild_metadata_delete_key_input

    """
    prepend existing jsonb value of filtered columns with new jsonb value
    """
    _prepend: guild_metadata_prepend_input

    """
    sets the columns of the filtered rows to the given values
    """
    _set: guild_metadata_set_input
    pk_columns: guild_metadata_pk_columns_input!
  ): guild_metadata

  """
  update data of the table: "guild_player"
  """
  update_guild_player(
    """
    sets the columns of the filtered rows to the given values
    """
    _set: guild_player_set_input

    """
    filter the rows which have to be updated
    """
    where: guild_player_bool_exp!
  ): guild_player_mutation_response

  """
  update single row of the table: "guild_player"
  """
  update_guild_player_by_pk(
    """
    sets the columns of the filtered rows to the given values
    """
    _set: guild_player_set_input
    pk_columns: guild_player_pk_columns_input!
  ): guild_player

  """
  update data of the table: "me"
  """
  update_me(
    """
    sets the columns of the filtered rows to the given values
    """
    _set: me_set_input

    """
    filter the rows which have to be updated
    """
    where: me_bool_exp!
  ): me_mutation_response

  """
  update data of the table: "player"
  """
  update_player(
    """
    increments the integer columns with given value of the filtered values
    """
    _inc: player_inc_input

    """
    sets the columns of the filtered rows to the given values
    """
    _set: player_set_input

    """
    filter the rows which have to be updated
    """
    where: player_bool_exp!
  ): player_mutation_response

  """
  update data of the table: "player_account"
  """
  update_player_account(
    """
    sets the columns of the filtered rows to the given values
    """
    _set: player_account_set_input

    """
    filter the rows which have to be updated
    """
    where: player_account_bool_exp!
  ): player_account_mutation_response

  """
  update single row of the table: "player"
  """
  update_player_by_pk(
    """
    increments the integer columns with given value of the filtered values
    """
    _inc: player_inc_input

    """
    sets the columns of the filtered rows to the given values
    """
    _set: player_set_input
    pk_columns: player_pk_columns_input!
  ): player

  """
  update data of the table: "player_role"
  """
  update_player_role(
    """
    increments the integer columns with given value of the filtered values
    """
    _inc: player_role_inc_input

    """
    sets the columns of the filtered rows to the given values
    """
    _set: player_role_set_input

    """
    filter the rows which have to be updated
    """
    where: player_role_bool_exp!
  ): player_role_mutation_response

  """
  update single row of the table: "player_role"
  """
  update_player_role_by_pk(
    """
    increments the integer columns with given value of the filtered values
    """
    _inc: player_role_inc_input

    """
    sets the columns of the filtered rows to the given values
    """
    _set: player_role_set_input
    pk_columns: player_role_pk_columns_input!
  ): player_role

  """
  update data of the table: "player_skill"
  """
  update_player_skill(
    """
    increments the integer columns with given value of the filtered values
    """
    _inc: player_skill_inc_input

    """
    sets the columns of the filtered rows to the given values
    """
    _set: player_skill_set_input

    """
    filter the rows which have to be updated
    """
    where: player_skill_bool_exp!
  ): player_skill_mutation_response

  """
  update single row of the table: "player_skill"
  """
  update_player_skill_by_pk(
    """
    increments the integer columns with given value of the filtered values
    """
    _inc: player_skill_inc_input

    """
    sets the columns of the filtered rows to the given values
    """
    _set: player_skill_set_input
    pk_columns: player_skill_pk_columns_input!
  ): player_skill

  """
  update data of the table: "player_type"
  """
  update_player_type(
    """
    increments the integer columns with given value of the filtered values
    """
    _inc: player_type_inc_input

    """
    sets the columns of the filtered rows to the given values
    """
    _set: player_type_set_input

    """
    filter the rows which have to be updated
    """
    where: player_type_bool_exp!
  ): player_type_mutation_response

  """
  update single row of the table: "player_type"
  """
  update_player_type_by_pk(
    """
    increments the integer columns with given value of the filtered values
    """
    _inc: player_type_inc_input

    """
    sets the columns of the filtered rows to the given values
    """
    _set: player_type_set_input
    pk_columns: player_type_pk_columns_input!
  ): player_type

  """
  update data of the table: "profile_cache"
  """
  update_profile_cache(
    """
    sets the columns of the filtered rows to the given values
    """
    _set: profile_cache_set_input

    """
    filter the rows which have to be updated
    """
    where: profile_cache_bool_exp!
  ): profile_cache_mutation_response

  """
  update single row of the table: "profile_cache"
  """
  update_profile_cache_by_pk(
    """
    sets the columns of the filtered rows to the given values
    """
    _set: profile_cache_set_input
    pk_columns: profile_cache_pk_columns_input!
  ): profile_cache

  """
  update data of the table: "quest"
  """
  update_quest(
    """
    increments the integer columns with given value of the filtered values
    """
    _inc: quest_inc_input

    """
    sets the columns of the filtered rows to the given values
    """
    _set: quest_set_input

    """
    filter the rows which have to be updated
    """
    where: quest_bool_exp!
  ): quest_mutation_response

  """
  update single row of the table: "quest"
  """
  update_quest_by_pk(
    """
    increments the integer columns with given value of the filtered values
    """
    _inc: quest_inc_input

    """
    sets the columns of the filtered rows to the given values
    """
    _set: quest_set_input
    pk_columns: quest_pk_columns_input!
  ): quest

  """
  update data of the table: "quest_completion"
  """
  update_quest_completion(
    """
    sets the columns of the filtered rows to the given values
    """
    _set: quest_completion_set_input

    """
    filter the rows which have to be updated
    """
    where: quest_completion_bool_exp!
  ): quest_completion_mutation_response

  """
  update single row of the table: "quest_completion"
  """
  update_quest_completion_by_pk(
    """
    sets the columns of the filtered rows to the given values
    """
    _set: quest_completion_set_input
    pk_columns: quest_completion_pk_columns_input!
  ): quest_completion

  """
  update data of the table: "quest_skill"
  """
  update_quest_skill(
    """
    sets the columns of the filtered rows to the given values
    """
    _set: quest_skill_set_input

    """
    filter the rows which have to be updated
    """
    where: quest_skill_bool_exp!
  ): quest_skill_mutation_response

  """
  update single row of the table: "quest_skill"
  """
  update_quest_skill_by_pk(
    """
    sets the columns of the filtered rows to the given values
    """
    _set: quest_skill_set_input
    pk_columns: quest_skill_pk_columns_input!
  ): quest_skill

  """
  update data of the table: "skill"
  """
  update_skill(
    """
    sets the columns of the filtered rows to the given values
    """
    _set: skill_set_input

    """
    filter the rows which have to be updated
    """
    where: skill_bool_exp!
  ): skill_mutation_response

  """
  update single row of the table: "skill"
  """
  update_skill_by_pk(
    """
    sets the columns of the filtered rows to the given values
    """
    _set: skill_set_input
    pk_columns: skill_pk_columns_input!
  ): skill
}

scalar numeric

"""
expression to compare columns of type numeric. All fields are combined with logical 'AND'.
"""
input numeric_comparison_exp {
  _eq: numeric
  _gt: numeric
  _gte: numeric
  _in: [numeric!]
  _is_null: Boolean
  _lt: numeric
  _lte: numeric
  _neq: numeric
  _nin: [numeric!]
}

"""
column ordering options
"""
enum order_by {
  """
  in the ascending order, nulls last
  """
  asc

  """
  in the ascending order, nulls first
  """
  asc_nulls_first

  """
  in the ascending order, nulls last
  """
  asc_nulls_last

  """
  in the descending order, nulls first
  """
  desc

  """
  in the descending order, nulls first
  """
  desc_nulls_first

  """
  in the descending order, nulls last
  """
  desc_nulls_last
}

"""
columns and relationships of "player"
"""
type player {
  """
  An array relationship
  """
  accounts(
    """
    distinct select on columns
    """
    distinct_on: [player_account_select_column!]

    """
    limit the number of rows returned
    """
    limit: Int

    """
    skip the first n rows. Use only with order_by
    """
    offset: Int

    """
    sort the rows by one or more columns
    """
    order_by: [player_account_order_by!]

    """
    filter the rows returned
    """
    where: player_account_bool_exp
  ): [player_account!]!

  """
  An aggregated array relationship
  """
  accounts_aggregate(
    """
    distinct select on columns
    """
    distinct_on: [player_account_select_column!]

    """
    limit the number of rows returned
    """
    limit: Int

    """
    skip the first n rows. Use only with order_by
    """
    offset: Int

    """
    sort the rows by one or more columns
    """
    order_by: [player_account_order_by!]

    """
    filter the rows returned
    """
    where: player_account_bool_exp
  ): player_account_aggregate!
  availability_hours: Int

  """
  Remote relationship field
  """
  box_profile: BoxProfile

  """
  Remote relationship field
  """
  brightid_status: BrightIdStatus

  """
  An object relationship
  """
  color_aspect: ColorAspect
  color_mask: Int
  created_at: timestamptz

  """
  Remote relationship field
  """
  daohausMemberships: [Member!]!
  discord_id: String
  ethereum_address: String!

  """
  An array relationship
  """
  guilds(
    """
    distinct select on columns
    """
    distinct_on: [guild_player_select_column!]

    """
    limit the number of rows returned
    """
    limit: Int

    """
    skip the first n rows. Use only with order_by
    """
    offset: Int

    """
    sort the rows by one or more columns
    """
    order_by: [guild_player_order_by!]

    """
    filter the rows returned
    """
    where: guild_player_bool_exp
  ): [guild_player!]!

  """
  An aggregated array relationship
  """
  guilds_aggregate(
    """
    distinct select on columns
    """
    distinct_on: [guild_player_select_column!]

    """
    limit the number of rows returned
    """
    limit: Int

    """
    skip the first n rows. Use only with order_by
    """
    offset: Int

    """
    sort the rows by one or more columns
    """
    order_by: [guild_player_order_by!]

    """
    filter the rows returned
    """
    where: guild_player_bool_exp
  ): guild_player_aggregate!
  id: uuid!
  player_type_id: Int
  pronouns: String

  """
  An object relationship
  """
  profile_cache: profile_cache
  pronouns: String

  """
  An array relationship
  """
  quest_completions(
    """
    distinct select on columns
    """
    distinct_on: [quest_completion_select_column!]

    """
    limit the number of rows returned
    """
    limit: Int

    """
    skip the first n rows. Use only with order_by
    """
    offset: Int

    """
    sort the rows by one or more columns
    """
    order_by: [quest_completion_order_by!]

    """
    filter the rows returned
    """
    where: quest_completion_bool_exp
  ): [quest_completion!]!

  """
  An aggregated array relationship
  """
  quest_completions_aggregate(
    """
    distinct select on columns
    """
    distinct_on: [quest_completion_select_column!]

    """
    limit the number of rows returned
    """
    limit: Int

    """
    skip the first n rows. Use only with order_by
    """
    offset: Int

    """
    sort the rows by one or more columns
    """
    order_by: [quest_completion_order_by!]

    """
    filter the rows returned
    """
    where: quest_completion_bool_exp
  ): quest_completion_aggregate!

  """
  An array relationship
  """
  quests(
    """
    distinct select on columns
    """
    distinct_on: [quest_select_column!]

    """
    limit the number of rows returned
    """
    limit: Int

    """
    skip the first n rows. Use only with order_by
    """
    offset: Int

    """
    sort the rows by one or more columns
    """
    order_by: [quest_order_by!]

    """
    filter the rows returned
    """
    where: quest_bool_exp
  ): [quest!]!

  """
  An aggregated array relationship
  """
  quests_aggregate(
    """
    distinct select on columns
    """
    distinct_on: [quest_select_column!]

    """
    limit the number of rows returned
    """
    limit: Int

    """
    skip the first n rows. Use only with order_by
    """
    offset: Int

    """
    sort the rows by one or more columns
    """
    order_by: [quest_order_by!]

    """
    filter the rows returned
    """
    where: quest_bool_exp
  ): quest_aggregate!
  rank: PlayerRank_enum
  role: String

  """
  An array relationship
  """
  roles(
    """
    distinct select on columns
    """
    distinct_on: [player_role_select_column!]

    """
    limit the number of rows returned
    """
    limit: Int

    """
    skip the first n rows. Use only with order_by
    """
    offset: Int

    """
    sort the rows by one or more columns
    """
    order_by: [player_role_order_by!]

    """
    filter the rows returned
    """
    where: player_role_bool_exp
  ): [player_role!]!

  """
  An aggregated array relationship
  """
  roles_aggregate(
    """
    distinct select on columns
    """
    distinct_on: [player_role_select_column!]

    """
    limit the number of rows returned
    """
    limit: Int

    """
    skip the first n rows. Use only with order_by
    """
    offset: Int

    """
    sort the rows by one or more columns
    """
    order_by: [player_role_order_by!]

    """
    filter the rows returned
    """
    where: player_role_bool_exp
  ): player_role_aggregate!
  season_xp: numeric!

  """
  An array relationship
  """
  skills(
    """
    distinct select on columns
    """
    distinct_on: [player_skill_select_column!]

    """
    limit the number of rows returned
    """
    limit: Int

    """
    skip the first n rows. Use only with order_by
    """
    offset: Int

    """
    sort the rows by one or more columns
    """
    order_by: [player_skill_order_by!]

    """
    filter the rows returned
    """
    where: player_skill_bool_exp
  ): [player_skill!]!

  """
  An aggregated array relationship
  """
  skills_aggregate(
    """
    distinct select on columns
    """
    distinct_on: [player_skill_select_column!]

    """
    limit the number of rows returned
    """
    limit: Int

    """
    skip the first n rows. Use only with order_by
    """
    offset: Int

    """
    sort the rows by one or more columns
    """
    order_by: [player_skill_order_by!]

    """
    filter the rows returned
    """
    where: player_skill_bool_exp
  ): player_skill_aggregate!
  timezone: String

  """
  Remote relationship field
  """
  token_balances: TokenBalances
  total_xp: numeric

  """
  An object relationship
  """
  type: player_type
  updated_at: timestamptz
  username: String!
}

"""
columns and relationships of "player_account"
"""
type player_account {
  """
  An object relationship
  """
  Player: player!
  identifier: String!
  player_id: uuid!
  type: AccountType_enum!
}

"""
aggregated selection of "player_account"
"""
type player_account_aggregate {
  aggregate: player_account_aggregate_fields
  nodes: [player_account!]!
}

"""
aggregate fields of "player_account"
"""
type player_account_aggregate_fields {
  count(columns: [player_account_select_column!], distinct: Boolean): Int
  max: player_account_max_fields
  min: player_account_min_fields
}

"""
order by aggregate values of table "player_account"
"""
input player_account_aggregate_order_by {
  count: order_by
  max: player_account_max_order_by
  min: player_account_min_order_by
}

"""
input type for inserting array relation for remote table "player_account"
"""
input player_account_arr_rel_insert_input {
  data: [player_account_insert_input!]!
  on_conflict: player_account_on_conflict
}

"""
Boolean expression to filter rows from the table "player_account". All fields are combined with a logical 'AND'.
"""
input player_account_bool_exp {
  Player: player_bool_exp
  _and: [player_account_bool_exp]
  _not: player_account_bool_exp
  _or: [player_account_bool_exp]
  identifier: String_comparison_exp
  player_id: uuid_comparison_exp
  type: AccountType_enum_comparison_exp
}

"""
unique or primary key constraints on table "player_account"
"""
enum player_account_constraint {
  """
  unique or primary key constraint
  """
  Account_identifier_type_key
}

"""
input type for inserting data into table "player_account"
"""
input player_account_insert_input {
  Player: player_obj_rel_insert_input
  identifier: String
  player_id: uuid
  type: AccountType_enum
}

"""
aggregate max on columns
"""
type player_account_max_fields {
  identifier: String
  player_id: uuid
}

"""
order by max() on columns of table "player_account"
"""
input player_account_max_order_by {
  identifier: order_by
  player_id: order_by
}

"""
aggregate min on columns
"""
type player_account_min_fields {
  identifier: String
  player_id: uuid
}

"""
order by min() on columns of table "player_account"
"""
input player_account_min_order_by {
  identifier: order_by
  player_id: order_by
}

"""
response of any mutation on the table "player_account"
"""
type player_account_mutation_response {
  """
  number of affected rows by the mutation
  """
  affected_rows: Int!

  """
  data of the affected rows by the mutation
  """
  returning: [player_account!]!
}

"""
input type for inserting object relation for remote table "player_account"
"""
input player_account_obj_rel_insert_input {
  data: player_account_insert_input!
  on_conflict: player_account_on_conflict
}

"""
on conflict condition type for table "player_account"
"""
input player_account_on_conflict {
  constraint: player_account_constraint!
  update_columns: [player_account_update_column!]!
  where: player_account_bool_exp
}

"""
ordering options when selecting data from "player_account"
"""
input player_account_order_by {
  Player: player_order_by
  identifier: order_by
  player_id: order_by
  type: order_by
}

"""
select columns of table "player_account"
"""
enum player_account_select_column {
  """
  column name
  """
  identifier

  """
  column name
  """
  player_id

  """
  column name
  """
  type
}

"""
input type for updating data in table "player_account"
"""
input player_account_set_input {
  identifier: String
  player_id: uuid
  type: AccountType_enum
}

"""
update columns of table "player_account"
"""
enum player_account_update_column {
  """
  column name
  """
  identifier

  """
  column name
  """
  player_id

  """
  column name
  """
  type
}

"""
aggregated selection of "player"
"""
type player_aggregate {
  aggregate: player_aggregate_fields
  nodes: [player!]!
}

"""
aggregate fields of "player"
"""
type player_aggregate_fields {
  avg: player_avg_fields
  count(columns: [player_select_column!], distinct: Boolean): Int
  max: player_max_fields
  min: player_min_fields
  stddev: player_stddev_fields
  stddev_pop: player_stddev_pop_fields
  stddev_samp: player_stddev_samp_fields
  sum: player_sum_fields
  var_pop: player_var_pop_fields
  var_samp: player_var_samp_fields
  variance: player_variance_fields
}

"""
order by aggregate values of table "player"
"""
input player_aggregate_order_by {
  avg: player_avg_order_by
  count: order_by
  max: player_max_order_by
  min: player_min_order_by
  stddev: player_stddev_order_by
  stddev_pop: player_stddev_pop_order_by
  stddev_samp: player_stddev_samp_order_by
  sum: player_sum_order_by
  var_pop: player_var_pop_order_by
  var_samp: player_var_samp_order_by
  variance: player_variance_order_by
}

"""
input type for inserting array relation for remote table "player"
"""
input player_arr_rel_insert_input {
  data: [player_insert_input!]!
  on_conflict: player_on_conflict
}

"""
aggregate avg on columns
"""
type player_avg_fields {
  availability_hours: Float
  color_mask: Float
  player_type_id: Float
  season_xp: Float
  total_xp: Float
}

"""
order by avg() on columns of table "player"
"""
input player_avg_order_by {
  availability_hours: order_by
  color_mask: order_by
  player_type_id: order_by
  season_xp: order_by
  total_xp: order_by
}

"""
Boolean expression to filter rows from the table "player". All fields are combined with a logical 'AND'.
"""
input player_bool_exp {
  _and: [player_bool_exp]
  _not: player_bool_exp
  _or: [player_bool_exp]
  accounts: player_account_bool_exp
  availability_hours: Int_comparison_exp
  color_aspect: ColorAspect_bool_exp
  color_mask: Int_comparison_exp
  created_at: timestamptz_comparison_exp
  discord_id: String_comparison_exp
  ethereum_address: String_comparison_exp
  guilds: guild_player_bool_exp
  id: uuid_comparison_exp
  player_type_id: Int_comparison_exp
<<<<<<< HEAD
  profile_cache: profile_cache_bool_exp
=======
>>>>>>> f0d5b3bc
  pronouns: String_comparison_exp
  quest_completions: quest_completion_bool_exp
  quests: quest_bool_exp
  rank: PlayerRank_enum_comparison_exp
  role: String_comparison_exp
  roles: player_role_bool_exp
  season_xp: numeric_comparison_exp
  skills: player_skill_bool_exp
  timezone: String_comparison_exp
  total_xp: numeric_comparison_exp
  type: player_type_bool_exp
  updated_at: timestamptz_comparison_exp
  username: String_comparison_exp
}

"""
unique or primary key constraints on table "player"
"""
enum player_constraint {
  """
  unique or primary key constraint
  """
  Player_ethereum_address_unique_key

  """
  unique or primary key constraint
  """
  Player_pkey

  """
  unique or primary key constraint
  """
  Player_username_unique_key

  """
  unique or primary key constraint
  """
  player_discord_id_key
}

"""
input type for incrementing integer column in table "player"
"""
input player_inc_input {
  availability_hours: Int
  color_mask: Int
  player_type_id: Int
  season_xp: numeric
  total_xp: numeric
}

"""
input type for inserting data into table "player"
"""
input player_insert_input {
  accounts: player_account_arr_rel_insert_input
  availability_hours: Int
  color_aspect: ColorAspect_obj_rel_insert_input
  color_mask: Int
  created_at: timestamptz
  discord_id: String
  ethereum_address: String
  guilds: guild_player_arr_rel_insert_input
  id: uuid
  player_type_id: Int
<<<<<<< HEAD
  profile_cache: profile_cache_obj_rel_insert_input
=======
>>>>>>> f0d5b3bc
  pronouns: String
  quest_completions: quest_completion_arr_rel_insert_input
  quests: quest_arr_rel_insert_input
  rank: PlayerRank_enum
  role: String
  roles: player_role_arr_rel_insert_input
  season_xp: numeric
  skills: player_skill_arr_rel_insert_input
  timezone: String
  total_xp: numeric
  type: player_type_obj_rel_insert_input
  updated_at: timestamptz
  username: String
}

"""
aggregate max on columns
"""
type player_max_fields {
  availability_hours: Int
  color_mask: Int
  created_at: timestamptz
  discord_id: String
  ethereum_address: String
  id: uuid
  player_type_id: Int
  pronouns: String
  role: String
  season_xp: numeric
  timezone: String
  total_xp: numeric
  updated_at: timestamptz
  username: String
}

"""
order by max() on columns of table "player"
"""
input player_max_order_by {
  availability_hours: order_by
  color_mask: order_by
  created_at: order_by
  discord_id: order_by
  ethereum_address: order_by
  id: order_by
  player_type_id: order_by
  pronouns: order_by
  role: order_by
  season_xp: order_by
  timezone: order_by
  total_xp: order_by
  updated_at: order_by
  username: order_by
}

"""
aggregate min on columns
"""
type player_min_fields {
  availability_hours: Int
  color_mask: Int
  created_at: timestamptz
  discord_id: String
  ethereum_address: String
  id: uuid
  player_type_id: Int
  pronouns: String
  role: String
  season_xp: numeric
  timezone: String
  total_xp: numeric
  updated_at: timestamptz
  username: String
}

"""
order by min() on columns of table "player"
"""
input player_min_order_by {
  availability_hours: order_by
  color_mask: order_by
  created_at: order_by
  discord_id: order_by
  ethereum_address: order_by
  id: order_by
  player_type_id: order_by
  pronouns: order_by
  role: order_by
  season_xp: order_by
  timezone: order_by
  total_xp: order_by
  updated_at: order_by
  username: order_by
}

"""
response of any mutation on the table "player"
"""
type player_mutation_response {
  """
  number of affected rows by the mutation
  """
  affected_rows: Int!

  """
  data of the affected rows by the mutation
  """
  returning: [player!]!
}

"""
input type for inserting object relation for remote table "player"
"""
input player_obj_rel_insert_input {
  data: player_insert_input!
  on_conflict: player_on_conflict
}

"""
on conflict condition type for table "player"
"""
input player_on_conflict {
  constraint: player_constraint!
  update_columns: [player_update_column!]!
  where: player_bool_exp
}

"""
ordering options when selecting data from "player"
"""
input player_order_by {
  accounts_aggregate: player_account_aggregate_order_by
  availability_hours: order_by
  color_aspect: ColorAspect_order_by
  color_mask: order_by
  created_at: order_by
  discord_id: order_by
  ethereum_address: order_by
  guilds_aggregate: guild_player_aggregate_order_by
  id: order_by
  player_type_id: order_by
<<<<<<< HEAD
  profile_cache: profile_cache_order_by
=======
>>>>>>> f0d5b3bc
  pronouns: order_by
  quest_completions_aggregate: quest_completion_aggregate_order_by
  quests_aggregate: quest_aggregate_order_by
  rank: order_by
  role: order_by
  roles_aggregate: player_role_aggregate_order_by
  season_xp: order_by
  skills_aggregate: player_skill_aggregate_order_by
  timezone: order_by
  total_xp: order_by
  type: player_type_order_by
  updated_at: order_by
  username: order_by
}

"""
primary key columns input for table: "player"
"""
input player_pk_columns_input {
  id: uuid!
}

"""
columns and relationships of "player_role"
"""
<<<<<<< HEAD
type player_role {
  player_id: uuid!
  rank: Int!
  role: PlayerRole_enum!
=======
enum player_select_column {
  """column name"""
  availability_hours

  """column name"""
  color_mask

  """column name"""
  created_at

  """column name"""
  discord_id

  """column name"""
  ethereum_address

  """column name"""
  id

  """column name"""
  player_type_id

  """column name"""
  pronouns

  """column name"""
  rank

  """column name"""
  role

  """column name"""
  timezone

  """column name"""
  total_xp

  """column name"""
  updated_at

  """column name"""
  username
>>>>>>> f0d5b3bc
}

"""
aggregated selection of "player_role"
"""
<<<<<<< HEAD
type player_role_aggregate {
  aggregate: player_role_aggregate_fields
  nodes: [player_role!]!
=======
input player_set_input {
  availability_hours: Int
  color_mask: Int
  created_at: timestamptz
  discord_id: String
  ethereum_address: String
  id: uuid
  player_type_id: Int
  pronouns: String
  rank: PlayerRank_enum
  role: String
  timezone: String
  total_xp: numeric
  updated_at: timestamptz
  username: String
>>>>>>> f0d5b3bc
}

"""
aggregate fields of "player_role"
"""
type player_role_aggregate_fields {
  avg: player_role_avg_fields
  count(columns: [player_role_select_column!], distinct: Boolean): Int
  max: player_role_max_fields
  min: player_role_min_fields
  stddev: player_role_stddev_fields
  stddev_pop: player_role_stddev_pop_fields
  stddev_samp: player_role_stddev_samp_fields
  sum: player_role_sum_fields
  var_pop: player_role_var_pop_fields
  var_samp: player_role_var_samp_fields
  variance: player_role_variance_fields
}

"""
order by aggregate values of table "player_role"
"""
input player_role_aggregate_order_by {
  avg: player_role_avg_order_by
  count: order_by
  max: player_role_max_order_by
  min: player_role_min_order_by
  stddev: player_role_stddev_order_by
  stddev_pop: player_role_stddev_pop_order_by
  stddev_samp: player_role_stddev_samp_order_by
  sum: player_role_sum_order_by
  var_pop: player_role_var_pop_order_by
  var_samp: player_role_var_samp_order_by
  variance: player_role_variance_order_by
}

"""
input type for inserting array relation for remote table "player_role"
"""
input player_role_arr_rel_insert_input {
  data: [player_role_insert_input!]!
  on_conflict: player_role_on_conflict
}

"""
aggregate avg on columns
"""
type player_role_avg_fields {
  rank: Float
}

"""
order by avg() on columns of table "player_role"
"""
input player_role_avg_order_by {
  rank: order_by
}

"""
Boolean expression to filter rows from the table "player_role". All fields are combined with a logical 'AND'.
"""
input player_role_bool_exp {
  _and: [player_role_bool_exp]
  _not: player_role_bool_exp
  _or: [player_role_bool_exp]
  player_id: uuid_comparison_exp
  rank: Int_comparison_exp
  role: PlayerRole_enum_comparison_exp
}

"""
unique or primary key constraints on table "player_role"
"""
enum player_role_constraint {
  """
  unique or primary key constraint
  """
  player_role_pkey
}

"""
input type for incrementing integer column in table "player_role"
"""
input player_role_inc_input {
  rank: Int
}

"""
input type for inserting data into table "player_role"
"""
input player_role_insert_input {
  player_id: uuid
  rank: Int
  role: PlayerRole_enum
}

"""
aggregate max on columns
"""
type player_role_max_fields {
  player_id: uuid
  rank: Int
}

"""
order by max() on columns of table "player_role"
"""
input player_role_max_order_by {
  player_id: order_by
  rank: order_by
}

"""
aggregate min on columns
"""
type player_role_min_fields {
  player_id: uuid
  rank: Int
}

"""
order by min() on columns of table "player_role"
"""
input player_role_min_order_by {
  player_id: order_by
  rank: order_by
}

"""
response of any mutation on the table "player_role"
"""
type player_role_mutation_response {
  """
  number of affected rows by the mutation
  """
  affected_rows: Int!

  """
  data of the affected rows by the mutation
  """
  returning: [player_role!]!
}

"""
input type for inserting object relation for remote table "player_role"
"""
input player_role_obj_rel_insert_input {
  data: player_role_insert_input!
  on_conflict: player_role_on_conflict
}

"""
on conflict condition type for table "player_role"
"""
input player_role_on_conflict {
  constraint: player_role_constraint!
  update_columns: [player_role_update_column!]!
  where: player_role_bool_exp
}

"""
ordering options when selecting data from "player_role"
"""
input player_role_order_by {
  player_id: order_by
  rank: order_by
  role: order_by
}

"""
primary key columns input for table: "player_role"
"""
input player_role_pk_columns_input {
  player_id: uuid!
  role: PlayerRole_enum!
}

"""
select columns of table "player_role"
"""
enum player_role_select_column {
  """
  column name
  """
  player_id

  """
  column name
  """
  rank

  """
  column name
  """
  role
}

"""
input type for updating data in table "player_role"
"""
input player_role_set_input {
  player_id: uuid
  rank: Int
  role: PlayerRole_enum
}

"""
aggregate stddev on columns
"""
type player_role_stddev_fields {
  rank: Float
}

"""
order by stddev() on columns of table "player_role"
"""
input player_role_stddev_order_by {
  rank: order_by
}

"""
aggregate stddev_pop on columns
"""
type player_role_stddev_pop_fields {
  rank: Float
}

"""
order by stddev_pop() on columns of table "player_role"
"""
input player_role_stddev_pop_order_by {
  rank: order_by
}

"""
aggregate stddev_samp on columns
"""
type player_role_stddev_samp_fields {
  rank: Float
}

"""
order by stddev_samp() on columns of table "player_role"
"""
input player_role_stddev_samp_order_by {
  rank: order_by
}

"""
aggregate sum on columns
"""
type player_role_sum_fields {
  rank: Int
}

"""
order by sum() on columns of table "player_role"
"""
input player_role_sum_order_by {
  rank: order_by
}

"""
update columns of table "player_role"
"""
enum player_role_update_column {
  """
  column name
  """
  player_id

  """
  column name
  """
  rank

  """
  column name
  """
  role
}

"""
aggregate var_pop on columns
"""
type player_role_var_pop_fields {
  rank: Float
}

"""
order by var_pop() on columns of table "player_role"
"""
input player_role_var_pop_order_by {
  rank: order_by
}

"""
aggregate var_samp on columns
"""
type player_role_var_samp_fields {
  rank: Float
}

"""
order by var_samp() on columns of table "player_role"
"""
input player_role_var_samp_order_by {
  rank: order_by
}

"""
aggregate variance on columns
"""
type player_role_variance_fields {
  rank: Float
}

"""
order by variance() on columns of table "player_role"
"""
input player_role_variance_order_by {
  rank: order_by
}

"""
select columns of table "player"
"""
enum player_select_column {
  """
  column name
  """
  availability_hours

  """
  column name
  """
  color_mask

  """
  column name
  """
  created_at

  """
  column name
  """
  discord_id

  """
  column name
  """
  ethereum_address

  """
  column name
  """
  id

  """
  column name
  """
  player_type_id

  """
  column name
  """
  pronouns

  """
  column name
  """
  rank

  """
  column name
  """
  role

  """
  column name
  """
  season_xp

  """
  column name
  """
  timezone

  """
  column name
  """
  total_xp

  """
  column name
  """
  updated_at

  """
  column name
  """
  username
}

"""
input type for updating data in table "player"
"""
input player_set_input {
  availability_hours: Int
  color_mask: Int
  created_at: timestamptz
  discord_id: String
  ethereum_address: String
  id: uuid
  player_type_id: Int
  rank: PlayerRank_enum
  role: String
  season_xp: numeric
  timezone: String
  total_xp: numeric
  updated_at: timestamptz
  username: String
}

"""
columns and relationships of "player_skill"
"""
type player_skill {
  """
  An object relationship
  """
  Skill: skill!
  id: uuid!
  player_id: uuid!
  rank: Int
  skill_id: uuid!
}

"""
aggregated selection of "player_skill"
"""
type player_skill_aggregate {
  aggregate: player_skill_aggregate_fields
  nodes: [player_skill!]!
}

"""
aggregate fields of "player_skill"
"""
type player_skill_aggregate_fields {
  avg: player_skill_avg_fields
  count(columns: [player_skill_select_column!], distinct: Boolean): Int
  max: player_skill_max_fields
  min: player_skill_min_fields
  stddev: player_skill_stddev_fields
  stddev_pop: player_skill_stddev_pop_fields
  stddev_samp: player_skill_stddev_samp_fields
  sum: player_skill_sum_fields
  var_pop: player_skill_var_pop_fields
  var_samp: player_skill_var_samp_fields
  variance: player_skill_variance_fields
}

"""
order by aggregate values of table "player_skill"
"""
input player_skill_aggregate_order_by {
  avg: player_skill_avg_order_by
  count: order_by
  max: player_skill_max_order_by
  min: player_skill_min_order_by
  stddev: player_skill_stddev_order_by
  stddev_pop: player_skill_stddev_pop_order_by
  stddev_samp: player_skill_stddev_samp_order_by
  sum: player_skill_sum_order_by
  var_pop: player_skill_var_pop_order_by
  var_samp: player_skill_var_samp_order_by
  variance: player_skill_variance_order_by
}

"""
input type for inserting array relation for remote table "player_skill"
"""
input player_skill_arr_rel_insert_input {
  data: [player_skill_insert_input!]!
  on_conflict: player_skill_on_conflict
}

"""
aggregate avg on columns
"""
type player_skill_avg_fields {
  rank: Float
}

"""
order by avg() on columns of table "player_skill"
"""
input player_skill_avg_order_by {
  rank: order_by
}

"""
Boolean expression to filter rows from the table "player_skill". All fields are combined with a logical 'AND'.
"""
input player_skill_bool_exp {
  Skill: skill_bool_exp
  _and: [player_skill_bool_exp]
  _not: player_skill_bool_exp
  _or: [player_skill_bool_exp]
  id: uuid_comparison_exp
  player_id: uuid_comparison_exp
  rank: Int_comparison_exp
  skill_id: uuid_comparison_exp
}

"""
unique or primary key constraints on table "player_skill"
"""
enum player_skill_constraint {
  """
  unique or primary key constraint
  """
  player_skill_pkey
}

"""
input type for incrementing integer column in table "player_skill"
"""
input player_skill_inc_input {
  rank: Int
}

"""
input type for inserting data into table "player_skill"
"""
input player_skill_insert_input {
  Skill: skill_obj_rel_insert_input
  id: uuid
  player_id: uuid
  rank: Int
  skill_id: uuid
}

"""
aggregate max on columns
"""
type player_skill_max_fields {
  id: uuid
  player_id: uuid
  rank: Int
  skill_id: uuid
}

"""
order by max() on columns of table "player_skill"
"""
input player_skill_max_order_by {
  id: order_by
  player_id: order_by
  rank: order_by
  skill_id: order_by
}

"""
aggregate min on columns
"""
type player_skill_min_fields {
  id: uuid
  player_id: uuid
  rank: Int
  skill_id: uuid
}

"""
order by min() on columns of table "player_skill"
"""
input player_skill_min_order_by {
  id: order_by
  player_id: order_by
  rank: order_by
  skill_id: order_by
}

"""
response of any mutation on the table "player_skill"
"""
type player_skill_mutation_response {
  """
  number of affected rows by the mutation
  """
  affected_rows: Int!

  """
  data of the affected rows by the mutation
  """
  returning: [player_skill!]!
}

"""
input type for inserting object relation for remote table "player_skill"
"""
input player_skill_obj_rel_insert_input {
  data: player_skill_insert_input!
  on_conflict: player_skill_on_conflict
}

"""
on conflict condition type for table "player_skill"
"""
input player_skill_on_conflict {
  constraint: player_skill_constraint!
  update_columns: [player_skill_update_column!]!
  where: player_skill_bool_exp
}

"""
ordering options when selecting data from "player_skill"
"""
input player_skill_order_by {
  Skill: skill_order_by
  id: order_by
  player_id: order_by
  rank: order_by
  skill_id: order_by
}

"""
primary key columns input for table: "player_skill"
"""
input player_skill_pk_columns_input {
  id: uuid!
}

"""
select columns of table "player_skill"
"""
enum player_skill_select_column {
  """
  column name
  """
  id

  """
  column name
  """
  player_id

  """
  column name
  """
  rank

  """
  column name
  """
  skill_id
}

"""
input type for updating data in table "player_skill"
"""
input player_skill_set_input {
  id: uuid
  player_id: uuid
  rank: Int
  skill_id: uuid
}

"""
aggregate stddev on columns
"""
type player_skill_stddev_fields {
  rank: Float
}

"""
order by stddev() on columns of table "player_skill"
"""
input player_skill_stddev_order_by {
  rank: order_by
}

"""
aggregate stddev_pop on columns
"""
type player_skill_stddev_pop_fields {
  rank: Float
}

"""
order by stddev_pop() on columns of table "player_skill"
"""
input player_skill_stddev_pop_order_by {
  rank: order_by
}

"""
aggregate stddev_samp on columns
"""
type player_skill_stddev_samp_fields {
  rank: Float
}

"""
order by stddev_samp() on columns of table "player_skill"
"""
input player_skill_stddev_samp_order_by {
  rank: order_by
}

"""
aggregate sum on columns
"""
type player_skill_sum_fields {
  rank: Int
}

"""
order by sum() on columns of table "player_skill"
"""
input player_skill_sum_order_by {
  rank: order_by
}

"""
update columns of table "player_skill"
"""
enum player_skill_update_column {
  """
  column name
  """
  id

  """
  column name
  """
  player_id

  """
  column name
  """
  rank

  """
  column name
  """
  skill_id
}

"""
aggregate var_pop on columns
"""
type player_skill_var_pop_fields {
  rank: Float
}

"""
order by var_pop() on columns of table "player_skill"
"""
input player_skill_var_pop_order_by {
  rank: order_by
}

"""
aggregate var_samp on columns
"""
type player_skill_var_samp_fields {
  rank: Float
}

"""
order by var_samp() on columns of table "player_skill"
"""
input player_skill_var_samp_order_by {
  rank: order_by
}

"""
aggregate variance on columns
"""
type player_skill_variance_fields {
  rank: Float
}

"""
order by variance() on columns of table "player_skill"
"""
input player_skill_variance_order_by {
  rank: order_by
}

"""
aggregate stddev on columns
"""
type player_stddev_fields {
  availability_hours: Float
  color_mask: Float
  player_type_id: Float
  season_xp: Float
  total_xp: Float
}

"""
order by stddev() on columns of table "player"
"""
input player_stddev_order_by {
  availability_hours: order_by
  color_mask: order_by
  player_type_id: order_by
  season_xp: order_by
  total_xp: order_by
}

"""
aggregate stddev_pop on columns
"""
type player_stddev_pop_fields {
  availability_hours: Float
  color_mask: Float
  player_type_id: Float
  season_xp: Float
  total_xp: Float
}

"""
order by stddev_pop() on columns of table "player"
"""
input player_stddev_pop_order_by {
  availability_hours: order_by
  color_mask: order_by
  player_type_id: order_by
  season_xp: order_by
  total_xp: order_by
}

"""
aggregate stddev_samp on columns
"""
type player_stddev_samp_fields {
  availability_hours: Float
  color_mask: Float
  player_type_id: Float
  season_xp: Float
  total_xp: Float
}

"""
order by stddev_samp() on columns of table "player"
"""
input player_stddev_samp_order_by {
  availability_hours: order_by
  color_mask: order_by
  player_type_id: order_by
  season_xp: order_by
  total_xp: order_by
}

"""
aggregate sum on columns
"""
type player_sum_fields {
  availability_hours: Int
  color_mask: Int
  player_type_id: Int
  season_xp: numeric
  total_xp: numeric
}

"""
order by sum() on columns of table "player"
"""
input player_sum_order_by {
  availability_hours: order_by
  color_mask: order_by
  player_type_id: order_by
  season_xp: order_by
  total_xp: order_by
}

"""
columns and relationships of "player_type"
"""
type player_type {
  description: String!
  id: Int!
  imageUrl: String
  title: String!
}

"""
aggregated selection of "player_type"
"""
type player_type_aggregate {
  aggregate: player_type_aggregate_fields
  nodes: [player_type!]!
}

"""
aggregate fields of "player_type"
"""
type player_type_aggregate_fields {
  avg: player_type_avg_fields
  count(columns: [player_type_select_column!], distinct: Boolean): Int
  max: player_type_max_fields
  min: player_type_min_fields
  stddev: player_type_stddev_fields
  stddev_pop: player_type_stddev_pop_fields
  stddev_samp: player_type_stddev_samp_fields
  sum: player_type_sum_fields
  var_pop: player_type_var_pop_fields
  var_samp: player_type_var_samp_fields
  variance: player_type_variance_fields
}

"""
order by aggregate values of table "player_type"
"""
input player_type_aggregate_order_by {
  avg: player_type_avg_order_by
  count: order_by
  max: player_type_max_order_by
  min: player_type_min_order_by
  stddev: player_type_stddev_order_by
  stddev_pop: player_type_stddev_pop_order_by
  stddev_samp: player_type_stddev_samp_order_by
  sum: player_type_sum_order_by
  var_pop: player_type_var_pop_order_by
  var_samp: player_type_var_samp_order_by
  variance: player_type_variance_order_by
}

"""
input type for inserting array relation for remote table "player_type"
"""
input player_type_arr_rel_insert_input {
  data: [player_type_insert_input!]!
  on_conflict: player_type_on_conflict
}

"""
aggregate avg on columns
"""
type player_type_avg_fields {
  id: Float
}

"""
order by avg() on columns of table "player_type"
"""
input player_type_avg_order_by {
  id: order_by
}

"""
Boolean expression to filter rows from the table "player_type". All fields are combined with a logical 'AND'.
"""
input player_type_bool_exp {
  _and: [player_type_bool_exp]
  _not: player_type_bool_exp
  _or: [player_type_bool_exp]
  description: String_comparison_exp
  id: Int_comparison_exp
  imageUrl: String_comparison_exp
  title: String_comparison_exp
}

"""
unique or primary key constraints on table "player_type"
"""
enum player_type_constraint {
  """
  unique or primary key constraint
  """
  PlayerType_pkey

  """
  unique or primary key constraint
  """
  PlayerType_title_key
}

"""
input type for incrementing integer column in table "player_type"
"""
input player_type_inc_input {
  id: Int
}

"""
input type for inserting data into table "player_type"
"""
input player_type_insert_input {
  description: String
  id: Int
  imageUrl: String
  title: String
}

"""
aggregate max on columns
"""
type player_type_max_fields {
  description: String
  id: Int
  imageUrl: String
  title: String
}

"""
order by max() on columns of table "player_type"
"""
input player_type_max_order_by {
  description: order_by
  id: order_by
  imageUrl: order_by
  title: order_by
}

"""
aggregate min on columns
"""
type player_type_min_fields {
  description: String
  id: Int
  imageUrl: String
  title: String
}

"""
order by min() on columns of table "player_type"
"""
input player_type_min_order_by {
  description: order_by
  id: order_by
  imageUrl: order_by
  title: order_by
}

"""
response of any mutation on the table "player_type"
"""
type player_type_mutation_response {
  """
  number of affected rows by the mutation
  """
  affected_rows: Int!

  """
  data of the affected rows by the mutation
  """
  returning: [player_type!]!
}

"""
input type for inserting object relation for remote table "player_type"
"""
input player_type_obj_rel_insert_input {
  data: player_type_insert_input!
  on_conflict: player_type_on_conflict
}

"""
on conflict condition type for table "player_type"
"""
input player_type_on_conflict {
  constraint: player_type_constraint!
  update_columns: [player_type_update_column!]!
  where: player_type_bool_exp
}

"""
ordering options when selecting data from "player_type"
"""
input player_type_order_by {
  description: order_by
  id: order_by
  imageUrl: order_by
  title: order_by
}

"""
primary key columns input for table: "player_type"
"""
input player_type_pk_columns_input {
  id: Int!
}

"""
select columns of table "player_type"
"""
enum player_type_select_column {
  """
  column name
  """
  description

  """
  column name
  """
  id

  """
  column name
  """
  imageUrl

  """
  column name
  """
  title
}

"""
input type for updating data in table "player_type"
"""
input player_type_set_input {
  description: String
  id: Int
  imageUrl: String
  title: String
}

"""
aggregate stddev on columns
"""
type player_type_stddev_fields {
  id: Float
}

"""
order by stddev() on columns of table "player_type"
"""
input player_type_stddev_order_by {
  id: order_by
}

"""
aggregate stddev_pop on columns
"""
type player_type_stddev_pop_fields {
  id: Float
}

"""
order by stddev_pop() on columns of table "player_type"
"""
input player_type_stddev_pop_order_by {
  id: order_by
}

"""
aggregate stddev_samp on columns
"""
type player_type_stddev_samp_fields {
  id: Float
}

"""
order by stddev_samp() on columns of table "player_type"
"""
input player_type_stddev_samp_order_by {
  id: order_by
}

"""
aggregate sum on columns
"""
type player_type_sum_fields {
  id: Int
}

"""
order by sum() on columns of table "player_type"
"""
input player_type_sum_order_by {
  id: order_by
}

"""
update columns of table "player_type"
"""
enum player_type_update_column {
  """
  column name
  """
  description

  """
  column name
  """
  id

  """
  column name
  """
  imageUrl

  """
  column name
  """
  title
}

"""
aggregate var_pop on columns
"""
type player_type_var_pop_fields {
  id: Float
}

"""
order by var_pop() on columns of table "player_type"
"""
input player_type_var_pop_order_by {
  id: order_by
}

"""
aggregate var_samp on columns
"""
type player_type_var_samp_fields {
  id: Float
}

"""
order by var_samp() on columns of table "player_type"
"""
input player_type_var_samp_order_by {
  id: order_by
}

"""
aggregate variance on columns
"""
type player_type_variance_fields {
  id: Float
}

"""
order by variance() on columns of table "player_type"
"""
input player_type_variance_order_by {
  id: order_by
}

"""
update columns of table "player"
"""
enum player_update_column {
  """
  column name
  """
  availability_hours

  """
  column name
  """
  color_mask

  """
  column name
  """
  created_at

  """
  column name
  """
  discord_id

  """
  column name
  """
  ethereum_address

  """
  column name
  """
  id

  """
  column name
  """
  player_type_id

  """
  column name
  """
  rank

  """
  column name
  """
  role

  """
  column name
  """
  season_xp

  """
  column name
  """
  timezone

  """
  column name
  """
  total_xp

  """
  column name
  """
  updated_at

  """
  column name
  """
  username
}

"""
aggregate var_pop on columns
"""
type player_var_pop_fields {
  availability_hours: Float
  color_mask: Float
  player_type_id: Float
  season_xp: Float
  total_xp: Float
}

"""
order by var_pop() on columns of table "player"
"""
input player_var_pop_order_by {
  availability_hours: order_by
  color_mask: order_by
  player_type_id: order_by
  season_xp: order_by
  total_xp: order_by
}

"""
aggregate var_samp on columns
"""
type player_var_samp_fields {
  availability_hours: Float
  color_mask: Float
  player_type_id: Float
  season_xp: Float
  total_xp: Float
}

"""
order by var_samp() on columns of table "player"
"""
input player_var_samp_order_by {
  availability_hours: order_by
  color_mask: order_by
  player_type_id: order_by
  season_xp: order_by
  total_xp: order_by
}

"""
aggregate variance on columns
"""
type player_variance_fields {
  availability_hours: Float
  color_mask: Float
  player_type_id: Float
  season_xp: Float
  total_xp: Float
}

"""
order by variance() on columns of table "player"
"""
input player_variance_order_by {
  availability_hours: order_by
  color_mask: order_by
  player_type_id: order_by
  season_xp: order_by
  total_xp: order_by
}

"""
columns and relationships of "PlayerRank"
"""
type PlayerRank {
  rank: String!
}

"""
aggregated selection of "PlayerRank"
"""
type PlayerRank_aggregate {
  aggregate: PlayerRank_aggregate_fields
  nodes: [PlayerRank!]!
}

"""
aggregate fields of "PlayerRank"
"""
type PlayerRank_aggregate_fields {
  count(columns: [PlayerRank_select_column!], distinct: Boolean): Int
  max: PlayerRank_max_fields
  min: PlayerRank_min_fields
}

"""
order by aggregate values of table "PlayerRank"
"""
input PlayerRank_aggregate_order_by {
  count: order_by
  max: PlayerRank_max_order_by
  min: PlayerRank_min_order_by
}

"""
input type for inserting array relation for remote table "PlayerRank"
"""
input PlayerRank_arr_rel_insert_input {
  data: [PlayerRank_insert_input!]!
  on_conflict: PlayerRank_on_conflict
}

"""
Boolean expression to filter rows from the table "PlayerRank". All fields are combined with a logical 'AND'.
"""
input PlayerRank_bool_exp {
  _and: [PlayerRank_bool_exp]
  _not: PlayerRank_bool_exp
  _or: [PlayerRank_bool_exp]
  rank: String_comparison_exp
}

"""
unique or primary key constraints on table "PlayerRank"
"""
enum PlayerRank_constraint {
  """
  unique or primary key constraint
  """
  Player_Rank_pkey
}

enum PlayerRank_enum {
  BRONZE
  DIAMOND
  GOLD
  PLATINUM
  SILVER
}

"""
expression to compare columns of type PlayerRank_enum. All fields are combined with logical 'AND'.
"""
input PlayerRank_enum_comparison_exp {
  _eq: PlayerRank_enum
  _in: [PlayerRank_enum!]
  _is_null: Boolean
  _neq: PlayerRank_enum
  _nin: [PlayerRank_enum!]
}

"""
input type for inserting data into table "PlayerRank"
"""
input PlayerRank_insert_input {
  rank: String
}

"""
aggregate max on columns
"""
type PlayerRank_max_fields {
  rank: String
}

"""
order by max() on columns of table "PlayerRank"
"""
input PlayerRank_max_order_by {
  rank: order_by
}

"""
aggregate min on columns
"""
type PlayerRank_min_fields {
  rank: String
}

"""
order by min() on columns of table "PlayerRank"
"""
input PlayerRank_min_order_by {
  rank: order_by
}

"""
response of any mutation on the table "PlayerRank"
"""
type PlayerRank_mutation_response {
  """
  number of affected rows by the mutation
  """
  affected_rows: Int!

  """
  data of the affected rows by the mutation
  """
  returning: [PlayerRank!]!
}

"""
input type for inserting object relation for remote table "PlayerRank"
"""
input PlayerRank_obj_rel_insert_input {
  data: PlayerRank_insert_input!
  on_conflict: PlayerRank_on_conflict
}

"""
on conflict condition type for table "PlayerRank"
"""
input PlayerRank_on_conflict {
  constraint: PlayerRank_constraint!
  update_columns: [PlayerRank_update_column!]!
  where: PlayerRank_bool_exp
}

"""
ordering options when selecting data from "PlayerRank"
"""
input PlayerRank_order_by {
  rank: order_by
}

"""
primary key columns input for table: "PlayerRank"
"""
input PlayerRank_pk_columns_input {
  rank: String!
}

"""
select columns of table "PlayerRank"
"""
enum PlayerRank_select_column {
  """
  column name
  """
  rank
}

"""
input type for updating data in table "PlayerRank"
"""
input PlayerRank_set_input {
  rank: String
}

"""
update columns of table "PlayerRank"
"""
enum PlayerRank_update_column {
  """
  column name
  """
  rank
}

"""
columns and relationships of "PlayerRole"
"""
type PlayerRole {
  label: String!
  role: String!
}

"""
aggregated selection of "PlayerRole"
"""
type PlayerRole_aggregate {
  aggregate: PlayerRole_aggregate_fields
  nodes: [PlayerRole!]!
}

"""
aggregate fields of "PlayerRole"
"""
type PlayerRole_aggregate_fields {
  count(columns: [PlayerRole_select_column!], distinct: Boolean): Int
  max: PlayerRole_max_fields
  min: PlayerRole_min_fields
}

"""
order by aggregate values of table "PlayerRole"
"""
input PlayerRole_aggregate_order_by {
  count: order_by
  max: PlayerRole_max_order_by
  min: PlayerRole_min_order_by
}

"""
input type for inserting array relation for remote table "PlayerRole"
"""
input PlayerRole_arr_rel_insert_input {
  data: [PlayerRole_insert_input!]!
  on_conflict: PlayerRole_on_conflict
}

"""
Boolean expression to filter rows from the table "PlayerRole". All fields are combined with a logical 'AND'.
"""
input PlayerRole_bool_exp {
  _and: [PlayerRole_bool_exp]
  _not: PlayerRole_bool_exp
  _or: [PlayerRole_bool_exp]
  label: String_comparison_exp
  role: String_comparison_exp
}

"""
unique or primary key constraints on table "PlayerRole"
"""
enum PlayerRole_constraint {
  """
  unique or primary key constraint
  """
  PlayerRole_pkey
}

enum PlayerRole_enum {
  """
  artist
  """
  ARTIST

  """
  Builder
  """
  BUILDER

  """
  Designer
  """
  DESIGNER

  """
  Innkeeper
  """
  INNKEEPER

  """
  Patron
  """
  PATRON

  """
  shiller
  """
  SHILLER

  """
  writer
  """
  WRITER
}

"""
expression to compare columns of type PlayerRole_enum. All fields are combined with logical 'AND'.
"""
input PlayerRole_enum_comparison_exp {
  _eq: PlayerRole_enum
  _in: [PlayerRole_enum!]
  _is_null: Boolean
  _neq: PlayerRole_enum
  _nin: [PlayerRole_enum!]
}

"""
input type for inserting data into table "PlayerRole"
"""
input PlayerRole_insert_input {
  label: String
  role: String
}

"""
aggregate max on columns
"""
type PlayerRole_max_fields {
  label: String
  role: String
}

"""
order by max() on columns of table "PlayerRole"
"""
input PlayerRole_max_order_by {
  label: order_by
  role: order_by
}

"""
aggregate min on columns
"""
type PlayerRole_min_fields {
  label: String
  role: String
}

"""
order by min() on columns of table "PlayerRole"
"""
<<<<<<< HEAD
input PlayerRole_min_order_by {
  label: order_by
  role: order_by
}
=======
enum player_update_column {
  """column name"""
  availability_hours

  """column name"""
  color_mask

  """column name"""
  created_at

  """column name"""
  discord_id

  """column name"""
  ethereum_address

  """column name"""
  id

  """column name"""
  player_type_id

  """column name"""
  pronouns

  """column name"""
  rank

  """column name"""
  role

  """column name"""
  timezone
>>>>>>> f0d5b3bc

"""
response of any mutation on the table "PlayerRole"
"""
type PlayerRole_mutation_response {
  """
  number of affected rows by the mutation
  """
  affected_rows: Int!

  """
  data of the affected rows by the mutation
  """
  returning: [PlayerRole!]!
}

"""
input type for inserting object relation for remote table "PlayerRole"
"""
input PlayerRole_obj_rel_insert_input {
  data: PlayerRole_insert_input!
  on_conflict: PlayerRole_on_conflict
}

"""
on conflict condition type for table "PlayerRole"
"""
input PlayerRole_on_conflict {
  constraint: PlayerRole_constraint!
  update_columns: [PlayerRole_update_column!]!
  where: PlayerRole_bool_exp
}

"""
ordering options when selecting data from "PlayerRole"
"""
input PlayerRole_order_by {
  label: order_by
  role: order_by
}

"""
primary key columns input for table: "PlayerRole"
"""
input PlayerRole_pk_columns_input {
  role: String!
}

"""
select columns of table "PlayerRole"
"""
enum PlayerRole_select_column {
  """
  column name
  """
  label

  """
  column name
  """
  role
}

"""
input type for updating data in table "PlayerRole"
"""
input PlayerRole_set_input {
  label: String
  role: String
}

"""
update columns of table "PlayerRole"
"""
enum PlayerRole_update_column {
  """
  column name
  """
  label

  """
  column name
  """
  role
}

"""
columns and relationships of "profile_cache"
"""
type profile_cache {
  backgroundImageURL: String
  country: String
  description: String
  emoji: String
  gender: String
  id: uuid!
  imageURL: String
  last_checked_at: timestamptz
  location: String
  name: String

  """
  An object relationship
  """
  player: player!
  playerId: uuid!
  website: String
}

"""
aggregated selection of "profile_cache"
"""
type profile_cache_aggregate {
  aggregate: profile_cache_aggregate_fields
  nodes: [profile_cache!]!
}

"""
aggregate fields of "profile_cache"
"""
type profile_cache_aggregate_fields {
  count(columns: [profile_cache_select_column!], distinct: Boolean): Int
  max: profile_cache_max_fields
  min: profile_cache_min_fields
}

"""
order by aggregate values of table "profile_cache"
"""
input profile_cache_aggregate_order_by {
  count: order_by
  max: profile_cache_max_order_by
  min: profile_cache_min_order_by
}

"""
input type for inserting array relation for remote table "profile_cache"
"""
input profile_cache_arr_rel_insert_input {
  data: [profile_cache_insert_input!]!
  on_conflict: profile_cache_on_conflict
}

"""
Boolean expression to filter rows from the table "profile_cache". All fields are combined with a logical 'AND'.
"""
input profile_cache_bool_exp {
  _and: [profile_cache_bool_exp]
  _not: profile_cache_bool_exp
  _or: [profile_cache_bool_exp]
  backgroundImageURL: String_comparison_exp
  country: String_comparison_exp
  description: String_comparison_exp
  emoji: String_comparison_exp
  gender: String_comparison_exp
  id: uuid_comparison_exp
  imageURL: String_comparison_exp
  last_checked_at: timestamptz_comparison_exp
  location: String_comparison_exp
  name: String_comparison_exp
  player: player_bool_exp
  playerId: uuid_comparison_exp
  website: String_comparison_exp
}

"""
unique or primary key constraints on table "profile_cache"
"""
enum profile_cache_constraint {
  """
  unique or primary key constraint
  """
  profile_cache_pkey

  """
  unique or primary key constraint
  """
  profile_cache_player_id_key
}

"""
input type for inserting data into table "profile_cache"
"""
input profile_cache_insert_input {
  backgroundImageURL: String
  country: String
  description: String
  emoji: String
  gender: String
  id: uuid
  imageURL: String
  last_checked_at: timestamptz
  location: String
  name: String
  player: player_obj_rel_insert_input
  playerId: uuid
  website: String
}

"""
aggregate max on columns
"""
type profile_cache_max_fields {
  backgroundImageURL: String
  country: String
  description: String
  emoji: String
  gender: String
  id: uuid
  imageURL: String
  last_checked_at: timestamptz
  location: String
  name: String
  playerId: uuid
  website: String
}

"""
order by max() on columns of table "profile_cache"
"""
input profile_cache_max_order_by {
  backgroundImageURL: order_by
  country: order_by
  description: order_by
  emoji: order_by
  gender: order_by
  id: order_by
  imageURL: order_by
  last_checked_at: order_by
  location: order_by
  name: order_by
  playerId: order_by
  website: order_by
}

"""
aggregate min on columns
"""
type profile_cache_min_fields {
  backgroundImageURL: String
  country: String
  description: String
  emoji: String
  gender: String
  id: uuid
  imageURL: String
  last_checked_at: timestamptz
  location: String
  name: String
  playerId: uuid
  website: String
}

"""
order by min() on columns of table "profile_cache"
"""
input profile_cache_min_order_by {
  backgroundImageURL: order_by
  country: order_by
  description: order_by
  emoji: order_by
  gender: order_by
  id: order_by
  imageURL: order_by
  last_checked_at: order_by
  location: order_by
  name: order_by
  playerId: order_by
  website: order_by
}

"""
response of any mutation on the table "profile_cache"
"""
type profile_cache_mutation_response {
  """
  number of affected rows by the mutation
  """
  affected_rows: Int!

  """
  data of the affected rows by the mutation
  """
  returning: [profile_cache!]!
}

"""
input type for inserting object relation for remote table "profile_cache"
"""
input profile_cache_obj_rel_insert_input {
  data: profile_cache_insert_input!
  on_conflict: profile_cache_on_conflict
}

"""
on conflict condition type for table "profile_cache"
"""
input profile_cache_on_conflict {
  constraint: profile_cache_constraint!
  update_columns: [profile_cache_update_column!]!
  where: profile_cache_bool_exp
}

"""
ordering options when selecting data from "profile_cache"
"""
input profile_cache_order_by {
  backgroundImageURL: order_by
  country: order_by
  description: order_by
  emoji: order_by
  gender: order_by
  id: order_by
  imageURL: order_by
  last_checked_at: order_by
  location: order_by
  name: order_by
  player: player_order_by
  playerId: order_by
  website: order_by
}

"""
primary key columns input for table: "profile_cache"
"""
input profile_cache_pk_columns_input {
  id: uuid!
}

"""
select columns of table "profile_cache"
"""
enum profile_cache_select_column {
  """
  column name
  """
  backgroundImageURL

  """
  column name
  """
  country

  """
  column name
  """
  description

  """
  column name
  """
  emoji

  """
  column name
  """
  gender

  """
  column name
  """
  id

  """
  column name
  """
  imageURL

  """
  column name
  """
  last_checked_at

  """
  column name
  """
  location

  """
  column name
  """
  name

  """
  column name
  """
  playerId

  """
  column name
  """
  website
}

"""
input type for updating data in table "profile_cache"
"""
input profile_cache_set_input {
  backgroundImageURL: String
  country: String
  description: String
  emoji: String
  gender: String
  id: uuid
  imageURL: String
  last_checked_at: timestamptz
  location: String
  name: String
  playerId: uuid
  website: String
}

"""
update columns of table "profile_cache"
"""
enum profile_cache_update_column {
  """
  column name
  """
  backgroundImageURL

  """
  column name
  """
  country

  """
  column name
  """
  description

  """
  column name
  """
  emoji

  """
  column name
  """
  gender

  """
  column name
  """
  id

  """
  column name
  """
  imageURL

  """
  column name
  """
  last_checked_at

  """
  column name
  """
  location

  """
  column name
  """
  name

  """
  column name
  """
  playerId

  """
  column name
  """
  website
}

type Query {
  getBoxProfile(address: String): BoxProfile
  getBrightIdStatus(contextId: uuid): BrightIdStatus
  getDaoHausMemberships(memberAddress: String): [Member!]!
  getDiscordServerMemberRoles(guildId: uuid!, playerId: uuid!): [DiscordRole!]!
  getGuildDiscordRoles(guildDiscordId: String): [DiscordRole!]!
  getTokenBalances(address: String): TokenBalances
  getTopPSeedHolders(limit: Int): [TokenBalances!]
}

"""
query root
"""
type query_root {
  """
  fetch data from the table: "AccountType"
  """
  AccountType(
    """
    distinct select on columns
    """
    distinct_on: [AccountType_select_column!]

    """
    limit the number of rows returned
    """
    limit: Int

    """
    skip the first n rows. Use only with order_by
    """
    offset: Int

    """
    sort the rows by one or more columns
    """
    order_by: [AccountType_order_by!]

    """
    filter the rows returned
    """
    where: AccountType_bool_exp
  ): [AccountType!]!

  """
  fetch aggregated fields from the table: "AccountType"
  """
  AccountType_aggregate(
    """
    distinct select on columns
    """
    distinct_on: [AccountType_select_column!]

    """
    limit the number of rows returned
    """
    limit: Int

    """
    skip the first n rows. Use only with order_by
    """
    offset: Int

    """
    sort the rows by one or more columns
    """
    order_by: [AccountType_order_by!]

    """
    filter the rows returned
    """
    where: AccountType_bool_exp
  ): AccountType_aggregate!

  """
  fetch data from the table: "AccountType" using primary key columns
  """
  AccountType_by_pk(type: String!): AccountType

  """
  fetch data from the table: "ColorAspect"
  """
  ColorAspect(
    """
    distinct select on columns
    """
    distinct_on: [ColorAspect_select_column!]

    """
    limit the number of rows returned
    """
    limit: Int

    """
    skip the first n rows. Use only with order_by
    """
    offset: Int

    """
    sort the rows by one or more columns
    """
    order_by: [ColorAspect_order_by!]

    """
    filter the rows returned
    """
    where: ColorAspect_bool_exp
  ): [ColorAspect!]!

  """
  fetch aggregated fields from the table: "ColorAspect"
  """
  ColorAspect_aggregate(
    """
    distinct select on columns
    """
    distinct_on: [ColorAspect_select_column!]

    """
    limit the number of rows returned
    """
    limit: Int

    """
    skip the first n rows. Use only with order_by
    """
    offset: Int

    """
    sort the rows by one or more columns
    """
    order_by: [ColorAspect_order_by!]

    """
    filter the rows returned
    """
    where: ColorAspect_bool_exp
  ): ColorAspect_aggregate!

  """
  fetch data from the table: "ColorAspect" using primary key columns
  """
  ColorAspect_by_pk(mask: Int!): ColorAspect

  """
  fetch data from the table: "GuildPosition"
  """
  GuildPosition(
    """
    distinct select on columns
    """
    distinct_on: [GuildPosition_select_column!]

    """
    limit the number of rows returned
    """
    limit: Int

    """
    skip the first n rows. Use only with order_by
    """
    offset: Int

    """
    sort the rows by one or more columns
    """
    order_by: [GuildPosition_order_by!]

    """
    filter the rows returned
    """
    where: GuildPosition_bool_exp
  ): [GuildPosition!]!

  """
  fetch aggregated fields from the table: "GuildPosition"
  """
  GuildPosition_aggregate(
    """
    distinct select on columns
    """
    distinct_on: [GuildPosition_select_column!]

    """
    limit the number of rows returned
    """
    limit: Int

    """
    skip the first n rows. Use only with order_by
    """
    offset: Int

    """
    sort the rows by one or more columns
    """
    order_by: [GuildPosition_order_by!]

    """
    filter the rows returned
    """
    where: GuildPosition_bool_exp
  ): GuildPosition_aggregate!

  """
  fetch data from the table: "GuildPosition" using primary key columns
  """
  GuildPosition_by_pk(position: String!): GuildPosition

  """
  fetch data from the table: "GuildStatus"
  """
  GuildStatus(
    """
    distinct select on columns
    """
    distinct_on: [GuildStatus_select_column!]

    """
    limit the number of rows returned
    """
    limit: Int

    """
    skip the first n rows. Use only with order_by
    """
    offset: Int

    """
    sort the rows by one or more columns
    """
    order_by: [GuildStatus_order_by!]

    """
    filter the rows returned
    """
    where: GuildStatus_bool_exp
  ): [GuildStatus!]!

  """
  fetch aggregated fields from the table: "GuildStatus"
  """
  GuildStatus_aggregate(
    """
    distinct select on columns
    """
    distinct_on: [GuildStatus_select_column!]

    """
    limit the number of rows returned
    """
    limit: Int

    """
    skip the first n rows. Use only with order_by
    """
    offset: Int

    """
    sort the rows by one or more columns
    """
    order_by: [GuildStatus_order_by!]

    """
    filter the rows returned
    """
    where: GuildStatus_bool_exp
  ): GuildStatus_aggregate!

  """
  fetch data from the table: "GuildStatus" using primary key columns
  """
  GuildStatus_by_pk(status: String!): GuildStatus

  """
  fetch data from the table: "GuildType"
  """
  GuildType(
    """
    distinct select on columns
    """
    distinct_on: [GuildType_select_column!]

    """
    limit the number of rows returned
    """
    limit: Int

    """
    skip the first n rows. Use only with order_by
    """
    offset: Int

    """
    sort the rows by one or more columns
    """
    order_by: [GuildType_order_by!]

    """
    filter the rows returned
    """
    where: GuildType_bool_exp
  ): [GuildType!]!

  """
  fetch aggregated fields from the table: "GuildType"
  """
  GuildType_aggregate(
    """
    distinct select on columns
    """
    distinct_on: [GuildType_select_column!]

    """
    limit the number of rows returned
    """
    limit: Int

    """
    skip the first n rows. Use only with order_by
    """
    offset: Int

    """
    sort the rows by one or more columns
    """
    order_by: [GuildType_order_by!]

    """
    filter the rows returned
    """
    where: GuildType_bool_exp
  ): GuildType_aggregate!

  """
  fetch data from the table: "GuildType" using primary key columns
  """
  GuildType_by_pk(name: String!): GuildType

  """
  fetch data from the table: "PlayerRank"
  """
  PlayerRank(
    """
    distinct select on columns
    """
    distinct_on: [PlayerRank_select_column!]

    """
    limit the number of rows returned
    """
    limit: Int

    """
    skip the first n rows. Use only with order_by
    """
    offset: Int

    """
    sort the rows by one or more columns
    """
    order_by: [PlayerRank_order_by!]

    """
    filter the rows returned
    """
    where: PlayerRank_bool_exp
  ): [PlayerRank!]!

  """
  fetch aggregated fields from the table: "PlayerRank"
  """
  PlayerRank_aggregate(
    """
    distinct select on columns
    """
    distinct_on: [PlayerRank_select_column!]

    """
    limit the number of rows returned
    """
    limit: Int

    """
    skip the first n rows. Use only with order_by
    """
    offset: Int

    """
    sort the rows by one or more columns
    """
    order_by: [PlayerRank_order_by!]

    """
    filter the rows returned
    """
    where: PlayerRank_bool_exp
  ): PlayerRank_aggregate!

  """
  fetch data from the table: "PlayerRank" using primary key columns
  """
  PlayerRank_by_pk(rank: String!): PlayerRank

  """
  fetch data from the table: "PlayerRole"
  """
  PlayerRole(
    """
    distinct select on columns
    """
    distinct_on: [PlayerRole_select_column!]

    """
    limit the number of rows returned
    """
    limit: Int

    """
    skip the first n rows. Use only with order_by
    """
    offset: Int

    """
    sort the rows by one or more columns
    """
    order_by: [PlayerRole_order_by!]

    """
    filter the rows returned
    """
    where: PlayerRole_bool_exp
  ): [PlayerRole!]!

  """
  fetch aggregated fields from the table: "PlayerRole"
  """
  PlayerRole_aggregate(
    """
    distinct select on columns
    """
    distinct_on: [PlayerRole_select_column!]

    """
    limit the number of rows returned
    """
    limit: Int

    """
    skip the first n rows. Use only with order_by
    """
    offset: Int

    """
    sort the rows by one or more columns
    """
    order_by: [PlayerRole_order_by!]

    """
    filter the rows returned
    """
    where: PlayerRole_bool_exp
  ): PlayerRole_aggregate!

  """
  fetch data from the table: "PlayerRole" using primary key columns
  """
  PlayerRole_by_pk(role: String!): PlayerRole

  """
  fetch data from the table: "QuestCompletionStatus"
  """
  QuestCompletionStatus(
    """
    distinct select on columns
    """
    distinct_on: [QuestCompletionStatus_select_column!]

    """
    limit the number of rows returned
    """
    limit: Int

    """
    skip the first n rows. Use only with order_by
    """
    offset: Int

    """
    sort the rows by one or more columns
    """
    order_by: [QuestCompletionStatus_order_by!]

    """
    filter the rows returned
    """
    where: QuestCompletionStatus_bool_exp
  ): [QuestCompletionStatus!]!

  """
  fetch aggregated fields from the table: "QuestCompletionStatus"
  """
  QuestCompletionStatus_aggregate(
    """
    distinct select on columns
    """
    distinct_on: [QuestCompletionStatus_select_column!]

    """
    limit the number of rows returned
    """
    limit: Int

    """
    skip the first n rows. Use only with order_by
    """
    offset: Int

    """
    sort the rows by one or more columns
    """
    order_by: [QuestCompletionStatus_order_by!]

    """
    filter the rows returned
    """
    where: QuestCompletionStatus_bool_exp
  ): QuestCompletionStatus_aggregate!

  """
  fetch data from the table: "QuestCompletionStatus" using primary key columns
  """
  QuestCompletionStatus_by_pk(status: String!): QuestCompletionStatus

  """
  fetch data from the table: "QuestRepetition"
  """
  QuestRepetition(
    """
    distinct select on columns
    """
    distinct_on: [QuestRepetition_select_column!]

    """
    limit the number of rows returned
    """
    limit: Int

    """
    skip the first n rows. Use only with order_by
    """
    offset: Int

    """
    sort the rows by one or more columns
    """
    order_by: [QuestRepetition_order_by!]

    """
    filter the rows returned
    """
    where: QuestRepetition_bool_exp
  ): [QuestRepetition!]!

  """
  fetch aggregated fields from the table: "QuestRepetition"
  """
  QuestRepetition_aggregate(
    """
    distinct select on columns
    """
    distinct_on: [QuestRepetition_select_column!]

    """
    limit the number of rows returned
    """
    limit: Int

    """
    skip the first n rows. Use only with order_by
    """
    offset: Int

    """
    sort the rows by one or more columns
    """
    order_by: [QuestRepetition_order_by!]

    """
    filter the rows returned
    """
    where: QuestRepetition_bool_exp
  ): QuestRepetition_aggregate!

  """
  fetch data from the table: "QuestRepetition" using primary key columns
  """
  QuestRepetition_by_pk(repetition: String!): QuestRepetition

  """
  fetch data from the table: "QuestStatus"
  """
  QuestStatus(
    """
    distinct select on columns
    """
    distinct_on: [QuestStatus_select_column!]

    """
    limit the number of rows returned
    """
    limit: Int

    """
    skip the first n rows. Use only with order_by
    """
    offset: Int

    """
    sort the rows by one or more columns
    """
    order_by: [QuestStatus_order_by!]

    """
    filter the rows returned
    """
    where: QuestStatus_bool_exp
  ): [QuestStatus!]!

  """
  fetch aggregated fields from the table: "QuestStatus"
  """
  QuestStatus_aggregate(
    """
    distinct select on columns
    """
    distinct_on: [QuestStatus_select_column!]

    """
    limit the number of rows returned
    """
    limit: Int

    """
    skip the first n rows. Use only with order_by
    """
    offset: Int

    """
    sort the rows by one or more columns
    """
    order_by: [QuestStatus_order_by!]

    """
    filter the rows returned
    """
    where: QuestStatus_bool_exp
  ): QuestStatus_aggregate!

  """
  fetch data from the table: "QuestStatus" using primary key columns
  """
  QuestStatus_by_pk(status: String!): QuestStatus

  """
  fetch data from the table: "SkillCategory"
  """
  SkillCategory(
    """
    distinct select on columns
    """
    distinct_on: [SkillCategory_select_column!]

    """
    limit the number of rows returned
    """
    limit: Int

    """
    skip the first n rows. Use only with order_by
    """
    offset: Int

    """
    sort the rows by one or more columns
    """
    order_by: [SkillCategory_order_by!]

    """
    filter the rows returned
    """
    where: SkillCategory_bool_exp
  ): [SkillCategory!]!

  """
  fetch aggregated fields from the table: "SkillCategory"
  """
  SkillCategory_aggregate(
    """
    distinct select on columns
    """
    distinct_on: [SkillCategory_select_column!]

    """
    limit the number of rows returned
    """
    limit: Int

    """
    skip the first n rows. Use only with order_by
    """
    offset: Int

    """
    sort the rows by one or more columns
    """
    order_by: [SkillCategory_order_by!]

    """
    filter the rows returned
    """
    where: SkillCategory_bool_exp
  ): SkillCategory_aggregate!

  """
  fetch data from the table: "SkillCategory" using primary key columns
  """
  SkillCategory_by_pk(name: String!): SkillCategory
  getBoxProfile(address: String): BoxProfile
  getBrightIdStatus(contextId: uuid): BrightIdStatus
  getDaoHausMemberships(memberAddress: String): [Member!]!
  getDiscordServerMemberRoles(guildId: uuid!, playerId: uuid!): [DiscordRole!]!
  getGuildDiscordRoles(guildDiscordId: String): [DiscordRole!]!
  getTokenBalances(address: String): TokenBalances
  getTopPSeedHolders(limit: Int): [TokenBalances!]

  """
  fetch data from the table: "guild"
  """
  guild(
    """
    distinct select on columns
    """
    distinct_on: [guild_select_column!]

    """
    limit the number of rows returned
    """
    limit: Int

    """
    skip the first n rows. Use only with order_by
    """
    offset: Int

    """
    sort the rows by one or more columns
    """
    order_by: [guild_order_by!]

    """
    filter the rows returned
    """
    where: guild_bool_exp
  ): [guild!]!

  """
  fetch aggregated fields from the table: "guild"
  """
  guild_aggregate(
    """
    distinct select on columns
    """
    distinct_on: [guild_select_column!]

    """
    limit the number of rows returned
    """
    limit: Int

    """
    skip the first n rows. Use only with order_by
    """
    offset: Int

    """
    sort the rows by one or more columns
    """
    order_by: [guild_order_by!]

    """
    filter the rows returned
    """
    where: guild_bool_exp
  ): guild_aggregate!

  """
  fetch data from the table: "guild" using primary key columns
  """
  guild_by_pk(id: uuid!): guild

  """
  fetch data from the table: "guild_metadata"
  """
  guild_metadata(
    """
    distinct select on columns
    """
    distinct_on: [guild_metadata_select_column!]

    """
    limit the number of rows returned
    """
    limit: Int

    """
    skip the first n rows. Use only with order_by
    """
    offset: Int

    """
    sort the rows by one or more columns
    """
    order_by: [guild_metadata_order_by!]

    """
    filter the rows returned
    """
    where: guild_metadata_bool_exp
  ): [guild_metadata!]!

  """
  fetch aggregated fields from the table: "guild_metadata"
  """
  guild_metadata_aggregate(
    """
    distinct select on columns
    """
    distinct_on: [guild_metadata_select_column!]

    """
    limit the number of rows returned
    """
    limit: Int

    """
    skip the first n rows. Use only with order_by
    """
    offset: Int

    """
    sort the rows by one or more columns
    """
    order_by: [guild_metadata_order_by!]

    """
    filter the rows returned
    """
    where: guild_metadata_bool_exp
  ): guild_metadata_aggregate!

  """
  fetch data from the table: "guild_metadata" using primary key columns
  """
  guild_metadata_by_pk(guild_id: uuid!): guild_metadata

  """
  fetch data from the table: "guild_player"
  """
  guild_player(
    """
    distinct select on columns
    """
    distinct_on: [guild_player_select_column!]

    """
    limit the number of rows returned
    """
    limit: Int

    """
    skip the first n rows. Use only with order_by
    """
    offset: Int

    """
    sort the rows by one or more columns
    """
    order_by: [guild_player_order_by!]

    """
    filter the rows returned
    """
    where: guild_player_bool_exp
  ): [guild_player!]!

  """
  fetch aggregated fields from the table: "guild_player"
  """
  guild_player_aggregate(
    """
    distinct select on columns
    """
    distinct_on: [guild_player_select_column!]

    """
    limit the number of rows returned
    """
    limit: Int

    """
    skip the first n rows. Use only with order_by
    """
    offset: Int

    """
    sort the rows by one or more columns
    """
    order_by: [guild_player_order_by!]

    """
    filter the rows returned
    """
    where: guild_player_bool_exp
  ): guild_player_aggregate!

  """
  fetch data from the table: "guild_player" using primary key columns
  """
  guild_player_by_pk(guild_id: uuid!, player_id: uuid!): guild_player

  """
  fetch data from the table: "me"
  """
  me(
    """
    distinct select on columns
    """
    distinct_on: [me_select_column!]

    """
    limit the number of rows returned
    """
    limit: Int

    """
    skip the first n rows. Use only with order_by
    """
    offset: Int

    """
    sort the rows by one or more columns
    """
    order_by: [me_order_by!]

    """
    filter the rows returned
    """
    where: me_bool_exp
  ): [me!]!

  """
  fetch aggregated fields from the table: "me"
  """
  me_aggregate(
    """
    distinct select on columns
    """
    distinct_on: [me_select_column!]

    """
    limit the number of rows returned
    """
    limit: Int

    """
    skip the first n rows. Use only with order_by
    """
    offset: Int

    """
    sort the rows by one or more columns
    """
    order_by: [me_order_by!]

    """
    filter the rows returned
    """
    where: me_bool_exp
  ): me_aggregate!

  """
  fetch data from the table: "player"
  """
  player(
    """
    distinct select on columns
    """
    distinct_on: [player_select_column!]

    """
    limit the number of rows returned
    """
    limit: Int

    """
    skip the first n rows. Use only with order_by
    """
    offset: Int

    """
    sort the rows by one or more columns
    """
    order_by: [player_order_by!]

    """
    filter the rows returned
    """
    where: player_bool_exp
  ): [player!]!

  """
  fetch data from the table: "player_account"
  """
  player_account(
    """
    distinct select on columns
    """
    distinct_on: [player_account_select_column!]

    """
    limit the number of rows returned
    """
    limit: Int

    """
    skip the first n rows. Use only with order_by
    """
    offset: Int

    """
    sort the rows by one or more columns
    """
    order_by: [player_account_order_by!]

    """
    filter the rows returned
    """
    where: player_account_bool_exp
  ): [player_account!]!

  """
  fetch aggregated fields from the table: "player_account"
  """
  player_account_aggregate(
    """
    distinct select on columns
    """
    distinct_on: [player_account_select_column!]

    """
    limit the number of rows returned
    """
    limit: Int

    """
    skip the first n rows. Use only with order_by
    """
    offset: Int

    """
    sort the rows by one or more columns
    """
    order_by: [player_account_order_by!]

    """
    filter the rows returned
    """
    where: player_account_bool_exp
  ): player_account_aggregate!

  """
  fetch aggregated fields from the table: "player"
  """
  player_aggregate(
    """
    distinct select on columns
    """
    distinct_on: [player_select_column!]

    """
    limit the number of rows returned
    """
    limit: Int

    """
    skip the first n rows. Use only with order_by
    """
    offset: Int

    """
    sort the rows by one or more columns
    """
    order_by: [player_order_by!]

    """
    filter the rows returned
    """
    where: player_bool_exp
  ): player_aggregate!

  """
  fetch data from the table: "player" using primary key columns
  """
  player_by_pk(id: uuid!): player

  """
  fetch data from the table: "player_role"
  """
  player_role(
    """
    distinct select on columns
    """
    distinct_on: [player_role_select_column!]

    """
    limit the number of rows returned
    """
    limit: Int

    """
    skip the first n rows. Use only with order_by
    """
    offset: Int

    """
    sort the rows by one or more columns
    """
    order_by: [player_role_order_by!]

    """
    filter the rows returned
    """
    where: player_role_bool_exp
  ): [player_role!]!

  """
  fetch aggregated fields from the table: "player_role"
  """
  player_role_aggregate(
    """
    distinct select on columns
    """
    distinct_on: [player_role_select_column!]

    """
    limit the number of rows returned
    """
    limit: Int

    """
    skip the first n rows. Use only with order_by
    """
    offset: Int

    """
    sort the rows by one or more columns
    """
    order_by: [player_role_order_by!]

    """
    filter the rows returned
    """
    where: player_role_bool_exp
  ): player_role_aggregate!

  """
  fetch data from the table: "player_role" using primary key columns
  """
  player_role_by_pk(player_id: uuid!, role: PlayerRole_enum!): player_role

  """
  fetch data from the table: "player_skill"
  """
  player_skill(
    """
    distinct select on columns
    """
    distinct_on: [player_skill_select_column!]

    """
    limit the number of rows returned
    """
    limit: Int

    """
    skip the first n rows. Use only with order_by
    """
    offset: Int

    """
    sort the rows by one or more columns
    """
    order_by: [player_skill_order_by!]

    """
    filter the rows returned
    """
    where: player_skill_bool_exp
  ): [player_skill!]!

  """
  fetch aggregated fields from the table: "player_skill"
  """
  player_skill_aggregate(
    """
    distinct select on columns
    """
    distinct_on: [player_skill_select_column!]

    """
    limit the number of rows returned
    """
    limit: Int

    """
    skip the first n rows. Use only with order_by
    """
    offset: Int

    """
    sort the rows by one or more columns
    """
    order_by: [player_skill_order_by!]

    """
    filter the rows returned
    """
    where: player_skill_bool_exp
  ): player_skill_aggregate!

  """
  fetch data from the table: "player_skill" using primary key columns
  """
  player_skill_by_pk(id: uuid!): player_skill

  """
  fetch data from the table: "player_type"
  """
  player_type(
    """
    distinct select on columns
    """
    distinct_on: [player_type_select_column!]

    """
    limit the number of rows returned
    """
    limit: Int

    """
    skip the first n rows. Use only with order_by
    """
    offset: Int

    """
    sort the rows by one or more columns
    """
    order_by: [player_type_order_by!]

    """
    filter the rows returned
    """
    where: player_type_bool_exp
  ): [player_type!]!

  """
  fetch aggregated fields from the table: "player_type"
  """
  player_type_aggregate(
    """
    distinct select on columns
    """
    distinct_on: [player_type_select_column!]

    """
    limit the number of rows returned
    """
    limit: Int

    """
    skip the first n rows. Use only with order_by
    """
    offset: Int

    """
    sort the rows by one or more columns
    """
    order_by: [player_type_order_by!]

    """
    filter the rows returned
    """
    where: player_type_bool_exp
  ): player_type_aggregate!

  """
  fetch data from the table: "player_type" using primary key columns
  """
  player_type_by_pk(id: Int!): player_type

  """
  fetch data from the table: "profile_cache"
  """
  profile_cache(
    """
    distinct select on columns
    """
    distinct_on: [profile_cache_select_column!]

    """
    limit the number of rows returned
    """
    limit: Int

    """
    skip the first n rows. Use only with order_by
    """
    offset: Int

    """
    sort the rows by one or more columns
    """
    order_by: [profile_cache_order_by!]

    """
    filter the rows returned
    """
    where: profile_cache_bool_exp
  ): [profile_cache!]!

  """
  fetch aggregated fields from the table: "profile_cache"
  """
  profile_cache_aggregate(
    """
    distinct select on columns
    """
    distinct_on: [profile_cache_select_column!]

    """
    limit the number of rows returned
    """
    limit: Int

    """
    skip the first n rows. Use only with order_by
    """
    offset: Int

    """
    sort the rows by one or more columns
    """
    order_by: [profile_cache_order_by!]

    """
    filter the rows returned
    """
    where: profile_cache_bool_exp
  ): profile_cache_aggregate!

  """
  fetch data from the table: "profile_cache" using primary key columns
  """
  profile_cache_by_pk(id: uuid!): profile_cache

  """
  fetch data from the table: "quest"
  """
  quest(
    """
    distinct select on columns
    """
    distinct_on: [quest_select_column!]

    """
    limit the number of rows returned
    """
    limit: Int

    """
    skip the first n rows. Use only with order_by
    """
    offset: Int

    """
    sort the rows by one or more columns
    """
    order_by: [quest_order_by!]

    """
    filter the rows returned
    """
    where: quest_bool_exp
  ): [quest!]!

  """
  fetch aggregated fields from the table: "quest"
  """
  quest_aggregate(
    """
    distinct select on columns
    """
    distinct_on: [quest_select_column!]

    """
    limit the number of rows returned
    """
    limit: Int

    """
    skip the first n rows. Use only with order_by
    """
    offset: Int

    """
    sort the rows by one or more columns
    """
    order_by: [quest_order_by!]

    """
    filter the rows returned
    """
    where: quest_bool_exp
  ): quest_aggregate!

  """
  fetch data from the table: "quest" using primary key columns
  """
  quest_by_pk(id: uuid!): quest

  """
  fetch data from the table: "quest_completion"
  """
  quest_completion(
    """
    distinct select on columns
    """
    distinct_on: [quest_completion_select_column!]

    """
    limit the number of rows returned
    """
    limit: Int

    """
    skip the first n rows. Use only with order_by
    """
    offset: Int

    """
    sort the rows by one or more columns
    """
    order_by: [quest_completion_order_by!]

    """
    filter the rows returned
    """
    where: quest_completion_bool_exp
  ): [quest_completion!]!

  """
  fetch aggregated fields from the table: "quest_completion"
  """
  quest_completion_aggregate(
    """
    distinct select on columns
    """
    distinct_on: [quest_completion_select_column!]

    """
    limit the number of rows returned
    """
    limit: Int

    """
    skip the first n rows. Use only with order_by
    """
    offset: Int

    """
    sort the rows by one or more columns
    """
    order_by: [quest_completion_order_by!]

    """
    filter the rows returned
    """
    where: quest_completion_bool_exp
  ): quest_completion_aggregate!

  """
  fetch data from the table: "quest_completion" using primary key columns
  """
  quest_completion_by_pk(id: uuid!): quest_completion

  """
  fetch data from the table: "quest_skill"
  """
  quest_skill(
    """
    distinct select on columns
    """
    distinct_on: [quest_skill_select_column!]

    """
    limit the number of rows returned
    """
    limit: Int

    """
    skip the first n rows. Use only with order_by
    """
    offset: Int

    """
    sort the rows by one or more columns
    """
    order_by: [quest_skill_order_by!]

    """
    filter the rows returned
    """
    where: quest_skill_bool_exp
  ): [quest_skill!]!

  """
  fetch aggregated fields from the table: "quest_skill"
  """
  quest_skill_aggregate(
    """
    distinct select on columns
    """
    distinct_on: [quest_skill_select_column!]

    """
    limit the number of rows returned
    """
    limit: Int

    """
    skip the first n rows. Use only with order_by
    """
    offset: Int

    """
    sort the rows by one or more columns
    """
    order_by: [quest_skill_order_by!]

    """
    filter the rows returned
    """
    where: quest_skill_bool_exp
  ): quest_skill_aggregate!

  """
  fetch data from the table: "quest_skill" using primary key columns
  """
  quest_skill_by_pk(quest_id: uuid!, skill_id: uuid!): quest_skill

  """
  fetch data from the table: "skill"
  """
  skill(
    """
    distinct select on columns
    """
    distinct_on: [skill_select_column!]

    """
    limit the number of rows returned
    """
    limit: Int

    """
    skip the first n rows. Use only with order_by
    """
    offset: Int

    """
    sort the rows by one or more columns
    """
    order_by: [skill_order_by!]

    """
    filter the rows returned
    """
    where: skill_bool_exp
  ): [skill!]!

  """
  fetch aggregated fields from the table: "skill"
  """
  skill_aggregate(
    """
    distinct select on columns
    """
    distinct_on: [skill_select_column!]

    """
    limit the number of rows returned
    """
    limit: Int

    """
    skip the first n rows. Use only with order_by
    """
    offset: Int

    """
    sort the rows by one or more columns
    """
    order_by: [skill_order_by!]

    """
    filter the rows returned
    """
    where: skill_bool_exp
  ): skill_aggregate!

  """
  fetch data from the table: "skill" using primary key columns
  """
  skill_by_pk(id: uuid!): skill
}

"""
columns and relationships of "quest"
"""
type quest {
  """
  An object relationship
  """
  QuestRepetition: QuestRepetition!

  """
  An object relationship
  """
  QuestStatus: QuestStatus!
  cooldown: Int
  created_at: timestamptz!
  created_by_player_id: uuid!
  description: String
  external_link: String

  """
  An object relationship
  """
  guild: guild!
  guild_id: uuid!
  id: uuid!

  """
  An object relationship
  """
  player: player!

  """
  An array relationship
  """
  quest_completions(
    """
    distinct select on columns
    """
    distinct_on: [quest_completion_select_column!]

    """
    limit the number of rows returned
    """
    limit: Int

    """
    skip the first n rows. Use only with order_by
    """
    offset: Int

    """
    sort the rows by one or more columns
    """
    order_by: [quest_completion_order_by!]

    """
    filter the rows returned
    """
    where: quest_completion_bool_exp
  ): [quest_completion!]!

  """
  An aggregated array relationship
  """
  quest_completions_aggregate(
    """
    distinct select on columns
    """
    distinct_on: [quest_completion_select_column!]

    """
    limit the number of rows returned
    """
    limit: Int

    """
    skip the first n rows. Use only with order_by
    """
    offset: Int

    """
    sort the rows by one or more columns
    """
    order_by: [quest_completion_order_by!]

    """
    filter the rows returned
    """
    where: quest_completion_bool_exp
  ): quest_completion_aggregate!

  """
  An array relationship
  """
  quest_skills(
    """
    distinct select on columns
    """
    distinct_on: [quest_skill_select_column!]

    """
    limit the number of rows returned
    """
    limit: Int

    """
    skip the first n rows. Use only with order_by
    """
    offset: Int

    """
    sort the rows by one or more columns
    """
    order_by: [quest_skill_order_by!]

    """
    filter the rows returned
    """
    where: quest_skill_bool_exp
  ): [quest_skill!]!

  """
  An aggregated array relationship
  """
  quest_skills_aggregate(
    """
    distinct select on columns
    """
    distinct_on: [quest_skill_select_column!]

    """
    limit the number of rows returned
    """
    limit: Int

    """
    skip the first n rows. Use only with order_by
    """
    offset: Int

    """
    sort the rows by one or more columns
    """
    order_by: [quest_skill_order_by!]

    """
    filter the rows returned
    """
    where: quest_skill_bool_exp
  ): quest_skill_aggregate!
  repetition: QuestRepetition_enum!
  status: QuestStatus_enum!
  title: String!
}

"""
aggregated selection of "quest"
"""
type quest_aggregate {
  aggregate: quest_aggregate_fields
  nodes: [quest!]!
}

"""
aggregate fields of "quest"
"""
type quest_aggregate_fields {
  avg: quest_avg_fields
  count(columns: [quest_select_column!], distinct: Boolean): Int
  max: quest_max_fields
  min: quest_min_fields
  stddev: quest_stddev_fields
  stddev_pop: quest_stddev_pop_fields
  stddev_samp: quest_stddev_samp_fields
  sum: quest_sum_fields
  var_pop: quest_var_pop_fields
  var_samp: quest_var_samp_fields
  variance: quest_variance_fields
}

"""
order by aggregate values of table "quest"
"""
input quest_aggregate_order_by {
  avg: quest_avg_order_by
  count: order_by
  max: quest_max_order_by
  min: quest_min_order_by
  stddev: quest_stddev_order_by
  stddev_pop: quest_stddev_pop_order_by
  stddev_samp: quest_stddev_samp_order_by
  sum: quest_sum_order_by
  var_pop: quest_var_pop_order_by
  var_samp: quest_var_samp_order_by
  variance: quest_variance_order_by
}

"""
input type for inserting array relation for remote table "quest"
"""
input quest_arr_rel_insert_input {
  data: [quest_insert_input!]!
  on_conflict: quest_on_conflict
}

"""
aggregate avg on columns
"""
type quest_avg_fields {
  cooldown: Float
}

"""
order by avg() on columns of table "quest"
"""
input quest_avg_order_by {
  cooldown: order_by
}

"""
Boolean expression to filter rows from the table "quest". All fields are combined with a logical 'AND'.
"""
input quest_bool_exp {
  QuestRepetition: QuestRepetition_bool_exp
  QuestStatus: QuestStatus_bool_exp
  _and: [quest_bool_exp]
  _not: quest_bool_exp
  _or: [quest_bool_exp]
  cooldown: Int_comparison_exp
  created_at: timestamptz_comparison_exp
  created_by_player_id: uuid_comparison_exp
  description: String_comparison_exp
  external_link: String_comparison_exp
  guild: guild_bool_exp
  guild_id: uuid_comparison_exp
  id: uuid_comparison_exp
  player: player_bool_exp
  quest_completions: quest_completion_bool_exp
  quest_skills: quest_skill_bool_exp
  repetition: QuestRepetition_enum_comparison_exp
  status: QuestStatus_enum_comparison_exp
  title: String_comparison_exp
}

"""
columns and relationships of "quest_completion"
"""
type quest_completion {
  """
  An object relationship
  """
  QuestCompletionStatus: QuestCompletionStatus!
  completed_by_player_id: uuid!
  id: uuid!

  """
  An object relationship
  """
  player: player!

  """
  An object relationship
  """
  quest: quest!
  quest_id: uuid!
  status: QuestCompletionStatus_enum!
  submission_link: String
  submission_text: String
  submitted_at: timestamptz!
}

"""
aggregated selection of "quest_completion"
"""
type quest_completion_aggregate {
  aggregate: quest_completion_aggregate_fields
  nodes: [quest_completion!]!
}

"""
aggregate fields of "quest_completion"
"""
type quest_completion_aggregate_fields {
  count(columns: [quest_completion_select_column!], distinct: Boolean): Int
  max: quest_completion_max_fields
  min: quest_completion_min_fields
}

"""
order by aggregate values of table "quest_completion"
"""
input quest_completion_aggregate_order_by {
  count: order_by
  max: quest_completion_max_order_by
  min: quest_completion_min_order_by
}

"""
input type for inserting array relation for remote table "quest_completion"
"""
input quest_completion_arr_rel_insert_input {
  data: [quest_completion_insert_input!]!
  on_conflict: quest_completion_on_conflict
}

"""
Boolean expression to filter rows from the table "quest_completion". All fields are combined with a logical 'AND'.
"""
input quest_completion_bool_exp {
  QuestCompletionStatus: QuestCompletionStatus_bool_exp
  _and: [quest_completion_bool_exp]
  _not: quest_completion_bool_exp
  _or: [quest_completion_bool_exp]
  completed_by_player_id: uuid_comparison_exp
  id: uuid_comparison_exp
  player: player_bool_exp
  quest: quest_bool_exp
  quest_id: uuid_comparison_exp
  status: QuestCompletionStatus_enum_comparison_exp
  submission_link: String_comparison_exp
  submission_text: String_comparison_exp
  submitted_at: timestamptz_comparison_exp
}

"""
unique or primary key constraints on table "quest_completion"
"""
enum quest_completion_constraint {
  """
  unique or primary key constraint
  """
  quest_completion_pkey
}

"""
input type for inserting data into table "quest_completion"
"""
input quest_completion_insert_input {
  QuestCompletionStatus: QuestCompletionStatus_obj_rel_insert_input
  completed_by_player_id: uuid
  id: uuid
  player: player_obj_rel_insert_input
  quest: quest_obj_rel_insert_input
  quest_id: uuid
  status: QuestCompletionStatus_enum
  submission_link: String
  submission_text: String
  submitted_at: timestamptz
}

"""
aggregate max on columns
"""
type quest_completion_max_fields {
  completed_by_player_id: uuid
  id: uuid
  quest_id: uuid
  submission_link: String
  submission_text: String
  submitted_at: timestamptz
}

"""
order by max() on columns of table "quest_completion"
"""
input quest_completion_max_order_by {
  completed_by_player_id: order_by
  id: order_by
  quest_id: order_by
  submission_link: order_by
  submission_text: order_by
  submitted_at: order_by
}

"""
aggregate min on columns
"""
type quest_completion_min_fields {
  completed_by_player_id: uuid
  id: uuid
  quest_id: uuid
  submission_link: String
  submission_text: String
  submitted_at: timestamptz
}

"""
order by min() on columns of table "quest_completion"
"""
input quest_completion_min_order_by {
  completed_by_player_id: order_by
  id: order_by
  quest_id: order_by
  submission_link: order_by
  submission_text: order_by
  submitted_at: order_by
}

"""
response of any mutation on the table "quest_completion"
"""
type quest_completion_mutation_response {
  """
  number of affected rows by the mutation
  """
  affected_rows: Int!

  """
  data of the affected rows by the mutation
  """
  returning: [quest_completion!]!
}

"""
input type for inserting object relation for remote table "quest_completion"
"""
input quest_completion_obj_rel_insert_input {
  data: quest_completion_insert_input!
  on_conflict: quest_completion_on_conflict
}

"""
on conflict condition type for table "quest_completion"
"""
input quest_completion_on_conflict {
  constraint: quest_completion_constraint!
  update_columns: [quest_completion_update_column!]!
  where: quest_completion_bool_exp
}

"""
ordering options when selecting data from "quest_completion"
"""
input quest_completion_order_by {
  QuestCompletionStatus: QuestCompletionStatus_order_by
  completed_by_player_id: order_by
  id: order_by
  player: player_order_by
  quest: quest_order_by
  quest_id: order_by
  status: order_by
  submission_link: order_by
  submission_text: order_by
  submitted_at: order_by
}

"""
primary key columns input for table: "quest_completion"
"""
input quest_completion_pk_columns_input {
  id: uuid!
}

"""
select columns of table "quest_completion"
"""
enum quest_completion_select_column {
  """
  column name
  """
  completed_by_player_id

  """
  column name
  """
  id

  """
  column name
  """
  quest_id

  """
  column name
  """
  status

  """
  column name
  """
  submission_link

  """
  column name
  """
  submission_text

  """
  column name
  """
  submitted_at
}

"""
input type for updating data in table "quest_completion"
"""
input quest_completion_set_input {
  completed_by_player_id: uuid
  id: uuid
  quest_id: uuid
  status: QuestCompletionStatus_enum
  submission_link: String
  submission_text: String
  submitted_at: timestamptz
}

"""
update columns of table "quest_completion"
"""
enum quest_completion_update_column {
  """
  column name
  """
  completed_by_player_id

  """
  column name
  """
  id

  """
  column name
  """
  quest_id

  """
  column name
  """
  status

  """
  column name
  """
  submission_link

  """
  column name
  """
  submission_text

  """
  column name
  """
  submitted_at
}

"""
unique or primary key constraints on table "quest"
"""
enum quest_constraint {
  """
  unique or primary key constraint
  """
  quest_pkey
}

"""
input type for incrementing integer column in table "quest"
"""
input quest_inc_input {
  cooldown: Int
}

"""
input type for inserting data into table "quest"
"""
input quest_insert_input {
  QuestRepetition: QuestRepetition_obj_rel_insert_input
  QuestStatus: QuestStatus_obj_rel_insert_input
  cooldown: Int
  created_at: timestamptz
  created_by_player_id: uuid
  description: String
  external_link: String
  guild: guild_obj_rel_insert_input
  guild_id: uuid
  id: uuid
  player: player_obj_rel_insert_input
  quest_completions: quest_completion_arr_rel_insert_input
  quest_skills: quest_skill_arr_rel_insert_input
  repetition: QuestRepetition_enum
  status: QuestStatus_enum
  title: String
}

"""
aggregate max on columns
"""
type quest_max_fields {
  cooldown: Int
  created_at: timestamptz
  created_by_player_id: uuid
  description: String
  external_link: String
  guild_id: uuid
  id: uuid
  title: String
}

"""
order by max() on columns of table "quest"
"""
input quest_max_order_by {
  cooldown: order_by
  created_at: order_by
  created_by_player_id: order_by
  description: order_by
  external_link: order_by
  guild_id: order_by
  id: order_by
  title: order_by
}

"""
aggregate min on columns
"""
type quest_min_fields {
  cooldown: Int
  created_at: timestamptz
  created_by_player_id: uuid
  description: String
  external_link: String
  guild_id: uuid
  id: uuid
  title: String
}

"""
order by min() on columns of table "quest"
"""
input quest_min_order_by {
  cooldown: order_by
  created_at: order_by
  created_by_player_id: order_by
  description: order_by
  external_link: order_by
  guild_id: order_by
  id: order_by
  title: order_by
}

"""
response of any mutation on the table "quest"
"""
type quest_mutation_response {
  """
  number of affected rows by the mutation
  """
  affected_rows: Int!

  """
  data of the affected rows by the mutation
  """
  returning: [quest!]!
}

"""
input type for inserting object relation for remote table "quest"
"""
input quest_obj_rel_insert_input {
  data: quest_insert_input!
  on_conflict: quest_on_conflict
}

"""
on conflict condition type for table "quest"
"""
input quest_on_conflict {
  constraint: quest_constraint!
  update_columns: [quest_update_column!]!
  where: quest_bool_exp
}

"""
ordering options when selecting data from "quest"
"""
input quest_order_by {
  QuestRepetition: QuestRepetition_order_by
  QuestStatus: QuestStatus_order_by
  cooldown: order_by
  created_at: order_by
  created_by_player_id: order_by
  description: order_by
  external_link: order_by
  guild: guild_order_by
  guild_id: order_by
  id: order_by
  player: player_order_by
  quest_completions_aggregate: quest_completion_aggregate_order_by
  quest_skills_aggregate: quest_skill_aggregate_order_by
  repetition: order_by
  status: order_by
  title: order_by
}

"""
primary key columns input for table: "quest"
"""
input quest_pk_columns_input {
  id: uuid!
}

"""
select columns of table "quest"
"""
enum quest_select_column {
  """
  column name
  """
  cooldown

  """
  column name
  """
  created_at

  """
  column name
  """
  created_by_player_id

  """
  column name
  """
  description

  """
  column name
  """
  external_link

  """
  column name
  """
  guild_id

  """
  column name
  """
  id

  """
  column name
  """
  repetition

  """
  column name
  """
  status

  """
  column name
  """
  title
}

"""
input type for updating data in table "quest"
"""
input quest_set_input {
  cooldown: Int
  created_at: timestamptz
  created_by_player_id: uuid
  description: String
  external_link: String
  guild_id: uuid
  id: uuid
  repetition: QuestRepetition_enum
  status: QuestStatus_enum
  title: String
}

"""
columns and relationships of "quest_skill"
"""
type quest_skill {
  """
  An object relationship
  """
  quest: quest!
  quest_id: uuid!

  """
  An object relationship
  """
  skill: skill!
  skill_id: uuid!
}

"""
aggregated selection of "quest_skill"
"""
type quest_skill_aggregate {
  aggregate: quest_skill_aggregate_fields
  nodes: [quest_skill!]!
}

"""
aggregate fields of "quest_skill"
"""
type quest_skill_aggregate_fields {
  count(columns: [quest_skill_select_column!], distinct: Boolean): Int
  max: quest_skill_max_fields
  min: quest_skill_min_fields
}

"""
order by aggregate values of table "quest_skill"
"""
input quest_skill_aggregate_order_by {
  count: order_by
  max: quest_skill_max_order_by
  min: quest_skill_min_order_by
}

"""
input type for inserting array relation for remote table "quest_skill"
"""
input quest_skill_arr_rel_insert_input {
  data: [quest_skill_insert_input!]!
  on_conflict: quest_skill_on_conflict
}

"""
Boolean expression to filter rows from the table "quest_skill". All fields are combined with a logical 'AND'.
"""
input quest_skill_bool_exp {
  _and: [quest_skill_bool_exp]
  _not: quest_skill_bool_exp
  _or: [quest_skill_bool_exp]
  quest: quest_bool_exp
  quest_id: uuid_comparison_exp
  skill: skill_bool_exp
  skill_id: uuid_comparison_exp
}

"""
unique or primary key constraints on table "quest_skill"
"""
enum quest_skill_constraint {
  """
  unique or primary key constraint
  """
  quest_skill_pkey
}

"""
input type for inserting data into table "quest_skill"
"""
input quest_skill_insert_input {
  quest: quest_obj_rel_insert_input
  quest_id: uuid
  skill: skill_obj_rel_insert_input
  skill_id: uuid
}

"""
aggregate max on columns
"""
type quest_skill_max_fields {
  quest_id: uuid
  skill_id: uuid
}

"""
order by max() on columns of table "quest_skill"
"""
input quest_skill_max_order_by {
  quest_id: order_by
  skill_id: order_by
}

"""
aggregate min on columns
"""
type quest_skill_min_fields {
  quest_id: uuid
  skill_id: uuid
}

"""
order by min() on columns of table "quest_skill"
"""
input quest_skill_min_order_by {
  quest_id: order_by
  skill_id: order_by
}

"""
response of any mutation on the table "quest_skill"
"""
type quest_skill_mutation_response {
  """
  number of affected rows by the mutation
  """
  affected_rows: Int!

  """
  data of the affected rows by the mutation
  """
  returning: [quest_skill!]!
}

"""
input type for inserting object relation for remote table "quest_skill"
"""
input quest_skill_obj_rel_insert_input {
  data: quest_skill_insert_input!
  on_conflict: quest_skill_on_conflict
}

"""
on conflict condition type for table "quest_skill"
"""
input quest_skill_on_conflict {
  constraint: quest_skill_constraint!
  update_columns: [quest_skill_update_column!]!
  where: quest_skill_bool_exp
}

"""
ordering options when selecting data from "quest_skill"
"""
input quest_skill_order_by {
  quest: quest_order_by
  quest_id: order_by
  skill: skill_order_by
  skill_id: order_by
}

"""
primary key columns input for table: "quest_skill"
"""
input quest_skill_pk_columns_input {
  quest_id: uuid!
  skill_id: uuid!
}

"""
select columns of table "quest_skill"
"""
enum quest_skill_select_column {
  """
  column name
  """
  quest_id

  """
  column name
  """
  skill_id
}

"""
input type for updating data in table "quest_skill"
"""
input quest_skill_set_input {
  quest_id: uuid
  skill_id: uuid
}

"""
update columns of table "quest_skill"
"""
enum quest_skill_update_column {
  """
  column name
  """
  quest_id

  """
  column name
  """
  skill_id
}

"""
aggregate stddev on columns
"""
type quest_stddev_fields {
  cooldown: Float
}

"""
order by stddev() on columns of table "quest"
"""
input quest_stddev_order_by {
  cooldown: order_by
}

"""
aggregate stddev_pop on columns
"""
type quest_stddev_pop_fields {
  cooldown: Float
}

"""
order by stddev_pop() on columns of table "quest"
"""
input quest_stddev_pop_order_by {
  cooldown: order_by
}

"""
aggregate stddev_samp on columns
"""
type quest_stddev_samp_fields {
  cooldown: Float
}

"""
order by stddev_samp() on columns of table "quest"
"""
input quest_stddev_samp_order_by {
  cooldown: order_by
}

"""
aggregate sum on columns
"""
type quest_sum_fields {
  cooldown: Int
}

"""
order by sum() on columns of table "quest"
"""
input quest_sum_order_by {
  cooldown: order_by
}

"""
update columns of table "quest"
"""
enum quest_update_column {
  """
  column name
  """
  cooldown

  """
  column name
  """
  created_at

  """
  column name
  """
  created_by_player_id

  """
  column name
  """
  description

  """
  column name
  """
  external_link

  """
  column name
  """
  guild_id

  """
  column name
  """
  id

  """
  column name
  """
  repetition

  """
  column name
  """
  status

  """
  column name
  """
  title
}

"""
aggregate var_pop on columns
"""
type quest_var_pop_fields {
  cooldown: Float
}

"""
order by var_pop() on columns of table "quest"
"""
input quest_var_pop_order_by {
  cooldown: order_by
}

"""
aggregate var_samp on columns
"""
type quest_var_samp_fields {
  cooldown: Float
}

"""
order by var_samp() on columns of table "quest"
"""
input quest_var_samp_order_by {
  cooldown: order_by
}

"""
aggregate variance on columns
"""
type quest_variance_fields {
  cooldown: Float
}

"""
order by variance() on columns of table "quest"
"""
input quest_variance_order_by {
  cooldown: order_by
}

"""
columns and relationships of "QuestCompletionStatus"
"""
type QuestCompletionStatus {
  """
  An array relationship
  """
  quest_completions(
    """
    distinct select on columns
    """
    distinct_on: [quest_completion_select_column!]

    """
    limit the number of rows returned
    """
    limit: Int

    """
    skip the first n rows. Use only with order_by
    """
    offset: Int

    """
    sort the rows by one or more columns
    """
    order_by: [quest_completion_order_by!]

    """
    filter the rows returned
    """
    where: quest_completion_bool_exp
  ): [quest_completion!]!

  """
  An aggregated array relationship
  """
  quest_completions_aggregate(
    """
    distinct select on columns
    """
    distinct_on: [quest_completion_select_column!]

    """
    limit the number of rows returned
    """
    limit: Int

    """
    skip the first n rows. Use only with order_by
    """
    offset: Int

    """
    sort the rows by one or more columns
    """
    order_by: [quest_completion_order_by!]

    """
    filter the rows returned
    """
    where: quest_completion_bool_exp
  ): quest_completion_aggregate!
  status: String!
}

enum QuestCompletionStatus_ActionEnum {
  ACCEPTED
  REJECTED
}

"""
aggregated selection of "QuestCompletionStatus"
"""
type QuestCompletionStatus_aggregate {
  aggregate: QuestCompletionStatus_aggregate_fields
  nodes: [QuestCompletionStatus!]!
}

"""
aggregate fields of "QuestCompletionStatus"
"""
type QuestCompletionStatus_aggregate_fields {
  count(columns: [QuestCompletionStatus_select_column!], distinct: Boolean): Int
  max: QuestCompletionStatus_max_fields
  min: QuestCompletionStatus_min_fields
}

"""
order by aggregate values of table "QuestCompletionStatus"
"""
input QuestCompletionStatus_aggregate_order_by {
  count: order_by
  max: QuestCompletionStatus_max_order_by
  min: QuestCompletionStatus_min_order_by
}

"""
input type for inserting array relation for remote table "QuestCompletionStatus"
"""
input QuestCompletionStatus_arr_rel_insert_input {
  data: [QuestCompletionStatus_insert_input!]!
  on_conflict: QuestCompletionStatus_on_conflict
}

"""
Boolean expression to filter rows from the table "QuestCompletionStatus". All fields are combined with a logical 'AND'.
"""
input QuestCompletionStatus_bool_exp {
  _and: [QuestCompletionStatus_bool_exp]
  _not: QuestCompletionStatus_bool_exp
  _or: [QuestCompletionStatus_bool_exp]
  quest_completions: quest_completion_bool_exp
  status: String_comparison_exp
}

"""
unique or primary key constraints on table "QuestCompletionStatus"
"""
enum QuestCompletionStatus_constraint {
  """
  unique or primary key constraint
  """
  QuestCompletionStatus_pkey
}

enum QuestCompletionStatus_enum {
  ACCEPTED
  PENDING
  REJECTED
}

"""
expression to compare columns of type QuestCompletionStatus_enum. All fields are combined with logical 'AND'.
"""
input QuestCompletionStatus_enum_comparison_exp {
  _eq: QuestCompletionStatus_enum
  _in: [QuestCompletionStatus_enum!]
  _is_null: Boolean
  _neq: QuestCompletionStatus_enum
  _nin: [QuestCompletionStatus_enum!]
}

"""
input type for inserting data into table "QuestCompletionStatus"
"""
input QuestCompletionStatus_insert_input {
  quest_completions: quest_completion_arr_rel_insert_input
  status: String
}

"""
aggregate max on columns
"""
type QuestCompletionStatus_max_fields {
  status: String
}

"""
order by max() on columns of table "QuestCompletionStatus"
"""
input QuestCompletionStatus_max_order_by {
  status: order_by
}

"""
aggregate min on columns
"""
type QuestCompletionStatus_min_fields {
  status: String
}

"""
order by min() on columns of table "QuestCompletionStatus"
"""
input QuestCompletionStatus_min_order_by {
  status: order_by
}

"""
response of any mutation on the table "QuestCompletionStatus"
"""
type QuestCompletionStatus_mutation_response {
  """
  number of affected rows by the mutation
  """
  affected_rows: Int!

  """
  data of the affected rows by the mutation
  """
  returning: [QuestCompletionStatus!]!
}

"""
input type for inserting object relation for remote table "QuestCompletionStatus"
"""
input QuestCompletionStatus_obj_rel_insert_input {
  data: QuestCompletionStatus_insert_input!
  on_conflict: QuestCompletionStatus_on_conflict
}

"""
on conflict condition type for table "QuestCompletionStatus"
"""
input QuestCompletionStatus_on_conflict {
  constraint: QuestCompletionStatus_constraint!
  update_columns: [QuestCompletionStatus_update_column!]!
  where: QuestCompletionStatus_bool_exp
}

"""
ordering options when selecting data from "QuestCompletionStatus"
"""
input QuestCompletionStatus_order_by {
  quest_completions_aggregate: quest_completion_aggregate_order_by
  status: order_by
}

"""
primary key columns input for table: "QuestCompletionStatus"
"""
input QuestCompletionStatus_pk_columns_input {
  status: String!
}

"""
select columns of table "QuestCompletionStatus"
"""
enum QuestCompletionStatus_select_column {
  """
  column name
  """
  status
}

"""
input type for updating data in table "QuestCompletionStatus"
"""
input QuestCompletionStatus_set_input {
  status: String
}

"""
update columns of table "QuestCompletionStatus"
"""
enum QuestCompletionStatus_update_column {
  """
  column name
  """
  status
}

"""
columns and relationships of "QuestRepetition"
"""
type QuestRepetition {
  """
  An array relationship
  """
  quests(
    """
    distinct select on columns
    """
    distinct_on: [quest_select_column!]

    """
    limit the number of rows returned
    """
    limit: Int

    """
    skip the first n rows. Use only with order_by
    """
    offset: Int

    """
    sort the rows by one or more columns
    """
    order_by: [quest_order_by!]

    """
    filter the rows returned
    """
    where: quest_bool_exp
  ): [quest!]!

  """
  An aggregated array relationship
  """
  quests_aggregate(
    """
    distinct select on columns
    """
    distinct_on: [quest_select_column!]

    """
    limit the number of rows returned
    """
    limit: Int

    """
    skip the first n rows. Use only with order_by
    """
    offset: Int

    """
    sort the rows by one or more columns
    """
    order_by: [quest_order_by!]

    """
    filter the rows returned
    """
    where: quest_bool_exp
  ): quest_aggregate!
  repetition: String!
}

enum QuestRepetition_ActionEnum {
  PERSONAL
  RECURRING
  UNIQUE
}

"""
aggregated selection of "QuestRepetition"
"""
type QuestRepetition_aggregate {
  aggregate: QuestRepetition_aggregate_fields
  nodes: [QuestRepetition!]!
}

"""
aggregate fields of "QuestRepetition"
"""
type QuestRepetition_aggregate_fields {
  count(columns: [QuestRepetition_select_column!], distinct: Boolean): Int
  max: QuestRepetition_max_fields
  min: QuestRepetition_min_fields
}

"""
order by aggregate values of table "QuestRepetition"
"""
input QuestRepetition_aggregate_order_by {
  count: order_by
  max: QuestRepetition_max_order_by
  min: QuestRepetition_min_order_by
}

"""
input type for inserting array relation for remote table "QuestRepetition"
"""
input QuestRepetition_arr_rel_insert_input {
  data: [QuestRepetition_insert_input!]!
  on_conflict: QuestRepetition_on_conflict
}

"""
Boolean expression to filter rows from the table "QuestRepetition". All fields are combined with a logical 'AND'.
"""
input QuestRepetition_bool_exp {
  _and: [QuestRepetition_bool_exp]
  _not: QuestRepetition_bool_exp
  _or: [QuestRepetition_bool_exp]
  quests: quest_bool_exp
  repetition: String_comparison_exp
}

"""
unique or primary key constraints on table "QuestRepetition"
"""
enum QuestRepetition_constraint {
  """
  unique or primary key constraint
  """
  QuestRepetition_pkey
}

enum QuestRepetition_enum {
  PERSONAL
  RECURRING
  UNIQUE
}

"""
expression to compare columns of type QuestRepetition_enum. All fields are combined with logical 'AND'.
"""
input QuestRepetition_enum_comparison_exp {
  _eq: QuestRepetition_enum
  _in: [QuestRepetition_enum!]
  _is_null: Boolean
  _neq: QuestRepetition_enum
  _nin: [QuestRepetition_enum!]
}

"""
input type for inserting data into table "QuestRepetition"
"""
input QuestRepetition_insert_input {
  quests: quest_arr_rel_insert_input
  repetition: String
}

"""
aggregate max on columns
"""
type QuestRepetition_max_fields {
  repetition: String
}

"""
order by max() on columns of table "QuestRepetition"
"""
input QuestRepetition_max_order_by {
  repetition: order_by
}

"""
aggregate min on columns
"""
type QuestRepetition_min_fields {
  repetition: String
}

"""
order by min() on columns of table "QuestRepetition"
"""
input QuestRepetition_min_order_by {
  repetition: order_by
}

"""
response of any mutation on the table "QuestRepetition"
"""
type QuestRepetition_mutation_response {
  """
  number of affected rows by the mutation
  """
  affected_rows: Int!

  """
  data of the affected rows by the mutation
  """
  returning: [QuestRepetition!]!
}

"""
input type for inserting object relation for remote table "QuestRepetition"
"""
input QuestRepetition_obj_rel_insert_input {
  data: QuestRepetition_insert_input!
  on_conflict: QuestRepetition_on_conflict
}

"""
on conflict condition type for table "QuestRepetition"
"""
input QuestRepetition_on_conflict {
  constraint: QuestRepetition_constraint!
  update_columns: [QuestRepetition_update_column!]!
  where: QuestRepetition_bool_exp
}

"""
ordering options when selecting data from "QuestRepetition"
"""
input QuestRepetition_order_by {
  quests_aggregate: quest_aggregate_order_by
  repetition: order_by
}

"""
primary key columns input for table: "QuestRepetition"
"""
input QuestRepetition_pk_columns_input {
  repetition: String!
}

"""
select columns of table "QuestRepetition"
"""
enum QuestRepetition_select_column {
  """
  column name
  """
  repetition
}

"""
input type for updating data in table "QuestRepetition"
"""
input QuestRepetition_set_input {
  repetition: String
}

"""
update columns of table "QuestRepetition"
"""
enum QuestRepetition_update_column {
  """
  column name
  """
  repetition
}

"""
columns and relationships of "QuestStatus"
"""
type QuestStatus {
  """
  An array relationship
  """
  quests(
    """
    distinct select on columns
    """
    distinct_on: [quest_select_column!]

    """
    limit the number of rows returned
    """
    limit: Int

    """
    skip the first n rows. Use only with order_by
    """
    offset: Int

    """
    sort the rows by one or more columns
    """
    order_by: [quest_order_by!]

    """
    filter the rows returned
    """
    where: quest_bool_exp
  ): [quest!]!

  """
  An aggregated array relationship
  """
  quests_aggregate(
    """
    distinct select on columns
    """
    distinct_on: [quest_select_column!]

    """
    limit the number of rows returned
    """
    limit: Int

    """
    skip the first n rows. Use only with order_by
    """
    offset: Int

    """
    sort the rows by one or more columns
    """
    order_by: [quest_order_by!]

    """
    filter the rows returned
    """
    where: quest_bool_exp
  ): quest_aggregate!
  status: String!
}

"""
aggregated selection of "QuestStatus"
"""
type QuestStatus_aggregate {
  aggregate: QuestStatus_aggregate_fields
  nodes: [QuestStatus!]!
}

"""
aggregate fields of "QuestStatus"
"""
type QuestStatus_aggregate_fields {
  count(columns: [QuestStatus_select_column!], distinct: Boolean): Int
  max: QuestStatus_max_fields
  min: QuestStatus_min_fields
}

"""
order by aggregate values of table "QuestStatus"
"""
input QuestStatus_aggregate_order_by {
  count: order_by
  max: QuestStatus_max_order_by
  min: QuestStatus_min_order_by
}

"""
input type for inserting array relation for remote table "QuestStatus"
"""
input QuestStatus_arr_rel_insert_input {
  data: [QuestStatus_insert_input!]!
  on_conflict: QuestStatus_on_conflict
}

"""
Boolean expression to filter rows from the table "QuestStatus". All fields are combined with a logical 'AND'.
"""
input QuestStatus_bool_exp {
  _and: [QuestStatus_bool_exp]
  _not: QuestStatus_bool_exp
  _or: [QuestStatus_bool_exp]
  quests: quest_bool_exp
  status: String_comparison_exp
}

"""
unique or primary key constraints on table "QuestStatus"
"""
enum QuestStatus_constraint {
  """
  unique or primary key constraint
  """
  QuestStatus_pkey
}

enum QuestStatus_enum {
  CLOSED
  OPEN
}

"""
expression to compare columns of type QuestStatus_enum. All fields are combined with logical 'AND'.
"""
input QuestStatus_enum_comparison_exp {
  _eq: QuestStatus_enum
  _in: [QuestStatus_enum!]
  _is_null: Boolean
  _neq: QuestStatus_enum
  _nin: [QuestStatus_enum!]
}

"""
input type for inserting data into table "QuestStatus"
"""
input QuestStatus_insert_input {
  quests: quest_arr_rel_insert_input
  status: String
}

"""
aggregate max on columns
"""
type QuestStatus_max_fields {
  status: String
}

"""
order by max() on columns of table "QuestStatus"
"""
input QuestStatus_max_order_by {
  status: order_by
}

"""
aggregate min on columns
"""
type QuestStatus_min_fields {
  status: String
}

"""
order by min() on columns of table "QuestStatus"
"""
input QuestStatus_min_order_by {
  status: order_by
}

"""
response of any mutation on the table "QuestStatus"
"""
type QuestStatus_mutation_response {
  """
  number of affected rows by the mutation
  """
  affected_rows: Int!

  """
  data of the affected rows by the mutation
  """
  returning: [QuestStatus!]!
}

"""
input type for inserting object relation for remote table "QuestStatus"
"""
input QuestStatus_obj_rel_insert_input {
  data: QuestStatus_insert_input!
  on_conflict: QuestStatus_on_conflict
}

"""
on conflict condition type for table "QuestStatus"
"""
input QuestStatus_on_conflict {
  constraint: QuestStatus_constraint!
  update_columns: [QuestStatus_update_column!]!
  where: QuestStatus_bool_exp
}

"""
ordering options when selecting data from "QuestStatus"
"""
input QuestStatus_order_by {
  quests_aggregate: quest_aggregate_order_by
  status: order_by
}

"""
primary key columns input for table: "QuestStatus"
"""
input QuestStatus_pk_columns_input {
  status: String!
}

"""
select columns of table "QuestStatus"
"""
enum QuestStatus_select_column {
  """
  column name
  """
  status
}

"""
input type for updating data in table "QuestStatus"
"""
input QuestStatus_set_input {
  status: String
}

"""
update columns of table "QuestStatus"
"""
enum QuestStatus_update_column {
  """
  column name
  """
  status
}

type SaveGuildResponse {
  error: String
  success: Boolean
}

"""
columns and relationships of "skill"
"""
type skill {
  """
  An array relationship
  """
  Player_Skills(
    """
    distinct select on columns
    """
    distinct_on: [player_skill_select_column!]

    """
    limit the number of rows returned
    """
    limit: Int

    """
    skip the first n rows. Use only with order_by
    """
    offset: Int

    """
    sort the rows by one or more columns
    """
    order_by: [player_skill_order_by!]

    """
    filter the rows returned
    """
    where: player_skill_bool_exp
  ): [player_skill!]!

  """
  An aggregated array relationship
  """
  Player_Skills_aggregate(
    """
    distinct select on columns
    """
    distinct_on: [player_skill_select_column!]

    """
    limit the number of rows returned
    """
    limit: Int

    """
    skip the first n rows. Use only with order_by
    """
    offset: Int

    """
    sort the rows by one or more columns
    """
    order_by: [player_skill_order_by!]

    """
    filter the rows returned
    """
    where: player_skill_bool_exp
  ): player_skill_aggregate!
  category: SkillCategory_enum!
  id: uuid!
  name: String!

  """
  An array relationship
  """
  quest_skills(
    """
    distinct select on columns
    """
    distinct_on: [quest_skill_select_column!]

    """
    limit the number of rows returned
    """
    limit: Int

    """
    skip the first n rows. Use only with order_by
    """
    offset: Int

    """
    sort the rows by one or more columns
    """
    order_by: [quest_skill_order_by!]

    """
    filter the rows returned
    """
    where: quest_skill_bool_exp
  ): [quest_skill!]!

  """
  An aggregated array relationship
  """
  quest_skills_aggregate(
    """
    distinct select on columns
    """
    distinct_on: [quest_skill_select_column!]

    """
    limit the number of rows returned
    """
    limit: Int

    """
    skip the first n rows. Use only with order_by
    """
    offset: Int

    """
    sort the rows by one or more columns
    """
    order_by: [quest_skill_order_by!]

    """
    filter the rows returned
    """
    where: quest_skill_bool_exp
  ): quest_skill_aggregate!
}

"""
aggregated selection of "skill"
"""
type skill_aggregate {
  aggregate: skill_aggregate_fields
  nodes: [skill!]!
}

"""
aggregate fields of "skill"
"""
type skill_aggregate_fields {
  count(columns: [skill_select_column!], distinct: Boolean): Int
  max: skill_max_fields
  min: skill_min_fields
}

"""
order by aggregate values of table "skill"
"""
input skill_aggregate_order_by {
  count: order_by
  max: skill_max_order_by
  min: skill_min_order_by
}

"""
input type for inserting array relation for remote table "skill"
"""
input skill_arr_rel_insert_input {
  data: [skill_insert_input!]!
  on_conflict: skill_on_conflict
}

"""
Boolean expression to filter rows from the table "skill". All fields are combined with a logical 'AND'.
"""
input skill_bool_exp {
  Player_Skills: player_skill_bool_exp
  _and: [skill_bool_exp]
  _not: skill_bool_exp
  _or: [skill_bool_exp]
  category: SkillCategory_enum_comparison_exp
  id: uuid_comparison_exp
  name: String_comparison_exp
  quest_skills: quest_skill_bool_exp
}

"""
unique or primary key constraints on table "skill"
"""
enum skill_constraint {
  """
  unique or primary key constraint
  """
  Skill_pkey
}

"""
input type for inserting data into table "skill"
"""
input skill_insert_input {
  Player_Skills: player_skill_arr_rel_insert_input
  category: SkillCategory_enum
  id: uuid
  name: String
  quest_skills: quest_skill_arr_rel_insert_input
}

"""
aggregate max on columns
"""
type skill_max_fields {
  id: uuid
  name: String
}

"""
order by max() on columns of table "skill"
"""
input skill_max_order_by {
  id: order_by
  name: order_by
}

"""
aggregate min on columns
"""
type skill_min_fields {
  id: uuid
  name: String
}

"""
order by min() on columns of table "skill"
"""
input skill_min_order_by {
  id: order_by
  name: order_by
}

"""
response of any mutation on the table "skill"
"""
type skill_mutation_response {
  """
  number of affected rows by the mutation
  """
  affected_rows: Int!

  """
  data of the affected rows by the mutation
  """
  returning: [skill!]!
}

"""
input type for inserting object relation for remote table "skill"
"""
input skill_obj_rel_insert_input {
  data: skill_insert_input!
  on_conflict: skill_on_conflict
}

"""
on conflict condition type for table "skill"
"""
input skill_on_conflict {
  constraint: skill_constraint!
  update_columns: [skill_update_column!]!
  where: skill_bool_exp
}

"""
ordering options when selecting data from "skill"
"""
input skill_order_by {
  Player_Skills_aggregate: player_skill_aggregate_order_by
  category: order_by
  id: order_by
  name: order_by
  quest_skills_aggregate: quest_skill_aggregate_order_by
}

"""
primary key columns input for table: "skill"
"""
input skill_pk_columns_input {
  id: uuid!
}

"""
select columns of table "skill"
"""
enum skill_select_column {
  """
  column name
  """
  category

  """
  column name
  """
  id

  """
  column name
  """
  name
}

"""
input type for updating data in table "skill"
"""
input skill_set_input {
  category: SkillCategory_enum
  id: uuid
  name: String
}

"""
update columns of table "skill"
"""
enum skill_update_column {
  """
  column name
  """
  category

  """
  column name
  """
  id

  """
  column name
  """
  name
}

"""
columns and relationships of "SkillCategory"
"""
type SkillCategory {
  name: String!
}

"""
aggregated selection of "SkillCategory"
"""
type SkillCategory_aggregate {
  aggregate: SkillCategory_aggregate_fields
  nodes: [SkillCategory!]!
}

"""
aggregate fields of "SkillCategory"
"""
type SkillCategory_aggregate_fields {
  count(columns: [SkillCategory_select_column!], distinct: Boolean): Int
  max: SkillCategory_max_fields
  min: SkillCategory_min_fields
}

"""
order by aggregate values of table "SkillCategory"
"""
input SkillCategory_aggregate_order_by {
  count: order_by
  max: SkillCategory_max_order_by
  min: SkillCategory_min_order_by
}

"""
input type for inserting array relation for remote table "SkillCategory"
"""
input SkillCategory_arr_rel_insert_input {
  data: [SkillCategory_insert_input!]!
  on_conflict: SkillCategory_on_conflict
}

"""
Boolean expression to filter rows from the table "SkillCategory". All fields are combined with a logical 'AND'.
"""
input SkillCategory_bool_exp {
  _and: [SkillCategory_bool_exp]
  _not: SkillCategory_bool_exp
  _or: [SkillCategory_bool_exp]
  name: String_comparison_exp
}

"""
unique or primary key constraints on table "SkillCategory"
"""
enum SkillCategory_constraint {
  """
  unique or primary key constraint
  """
  SkillCategory_pkey
}

enum SkillCategory_enum {
  COMMUNITY
  DESIGN
  DEV
  ENGINEERING
  STRATEGY
  TECHNOLOGIES
}

"""
expression to compare columns of type SkillCategory_enum. All fields are combined with logical 'AND'.
"""
input SkillCategory_enum_comparison_exp {
  _eq: SkillCategory_enum
  _in: [SkillCategory_enum!]
  _is_null: Boolean
  _neq: SkillCategory_enum
  _nin: [SkillCategory_enum!]
}

"""
input type for inserting data into table "SkillCategory"
"""
input SkillCategory_insert_input {
  name: String
}

"""
aggregate max on columns
"""
type SkillCategory_max_fields {
  name: String
}

"""
order by max() on columns of table "SkillCategory"
"""
input SkillCategory_max_order_by {
  name: order_by
}

"""
aggregate min on columns
"""
type SkillCategory_min_fields {
  name: String
}

"""
order by min() on columns of table "SkillCategory"
"""
input SkillCategory_min_order_by {
  name: order_by
}

"""
response of any mutation on the table "SkillCategory"
"""
type SkillCategory_mutation_response {
  """
  number of affected rows by the mutation
  """
  affected_rows: Int!

  """
  data of the affected rows by the mutation
  """
  returning: [SkillCategory!]!
}

"""
input type for inserting object relation for remote table "SkillCategory"
"""
input SkillCategory_obj_rel_insert_input {
  data: SkillCategory_insert_input!
  on_conflict: SkillCategory_on_conflict
}

"""
on conflict condition type for table "SkillCategory"
"""
input SkillCategory_on_conflict {
  constraint: SkillCategory_constraint!
  update_columns: [SkillCategory_update_column!]!
  where: SkillCategory_bool_exp
}

"""
ordering options when selecting data from "SkillCategory"
"""
input SkillCategory_order_by {
  name: order_by
}

"""
primary key columns input for table: "SkillCategory"
"""
input SkillCategory_pk_columns_input {
  name: String!
}

"""
select columns of table "SkillCategory"
"""
enum SkillCategory_select_column {
  """
  column name
  """
  name
}

"""
input type for updating data in table "SkillCategory"
"""
input SkillCategory_set_input {
  name: String
}

"""
update columns of table "SkillCategory"
"""
enum SkillCategory_update_column {
  """
  column name
  """
  name
}

"""
expression to compare columns of type String. All fields are combined with logical 'AND'.
"""
input String_comparison_exp {
  _eq: String
  _gt: String
  _gte: String
  _ilike: String
  _in: [String!]
  _is_null: Boolean
  _like: String
  _lt: String
  _lte: String
  _neq: String
  _nilike: String
  _nin: [String!]
  _nlike: String
  _nsimilar: String
  _similar: String
}

"""
subscription root
"""
type subscription_root {
  """
  fetch data from the table: "AccountType"
  """
  AccountType(
    """
    distinct select on columns
    """
    distinct_on: [AccountType_select_column!]

    """
    limit the number of rows returned
    """
    limit: Int

    """
    skip the first n rows. Use only with order_by
    """
    offset: Int

    """
    sort the rows by one or more columns
    """
    order_by: [AccountType_order_by!]

    """
    filter the rows returned
    """
    where: AccountType_bool_exp
  ): [AccountType!]!

  """
  fetch aggregated fields from the table: "AccountType"
  """
  AccountType_aggregate(
    """
    distinct select on columns
    """
    distinct_on: [AccountType_select_column!]

    """
    limit the number of rows returned
    """
    limit: Int

    """
    skip the first n rows. Use only with order_by
    """
    offset: Int

    """
    sort the rows by one or more columns
    """
    order_by: [AccountType_order_by!]

    """
    filter the rows returned
    """
    where: AccountType_bool_exp
  ): AccountType_aggregate!

  """
  fetch data from the table: "AccountType" using primary key columns
  """
  AccountType_by_pk(type: String!): AccountType

  """
  fetch data from the table: "ColorAspect"
  """
  ColorAspect(
    """
    distinct select on columns
    """
    distinct_on: [ColorAspect_select_column!]

    """
    limit the number of rows returned
    """
    limit: Int

    """
    skip the first n rows. Use only with order_by
    """
    offset: Int

    """
    sort the rows by one or more columns
    """
    order_by: [ColorAspect_order_by!]

    """
    filter the rows returned
    """
    where: ColorAspect_bool_exp
  ): [ColorAspect!]!

  """
  fetch aggregated fields from the table: "ColorAspect"
  """
  ColorAspect_aggregate(
    """
    distinct select on columns
    """
    distinct_on: [ColorAspect_select_column!]

    """
    limit the number of rows returned
    """
    limit: Int

    """
    skip the first n rows. Use only with order_by
    """
    offset: Int

    """
    sort the rows by one or more columns
    """
    order_by: [ColorAspect_order_by!]

    """
    filter the rows returned
    """
    where: ColorAspect_bool_exp
  ): ColorAspect_aggregate!

  """
  fetch data from the table: "ColorAspect" using primary key columns
  """
  ColorAspect_by_pk(mask: Int!): ColorAspect

  """
  fetch data from the table: "GuildPosition"
  """
  GuildPosition(
    """
    distinct select on columns
    """
    distinct_on: [GuildPosition_select_column!]

    """
    limit the number of rows returned
    """
    limit: Int

    """
    skip the first n rows. Use only with order_by
    """
    offset: Int

    """
    sort the rows by one or more columns
    """
    order_by: [GuildPosition_order_by!]

    """
    filter the rows returned
    """
    where: GuildPosition_bool_exp
  ): [GuildPosition!]!

  """
  fetch aggregated fields from the table: "GuildPosition"
  """
  GuildPosition_aggregate(
    """
    distinct select on columns
    """
    distinct_on: [GuildPosition_select_column!]

    """
    limit the number of rows returned
    """
    limit: Int

    """
    skip the first n rows. Use only with order_by
    """
    offset: Int

    """
    sort the rows by one or more columns
    """
    order_by: [GuildPosition_order_by!]

    """
    filter the rows returned
    """
    where: GuildPosition_bool_exp
  ): GuildPosition_aggregate!

  """
  fetch data from the table: "GuildPosition" using primary key columns
  """
  GuildPosition_by_pk(position: String!): GuildPosition

  """
  fetch data from the table: "GuildStatus"
  """
  GuildStatus(
    """
    distinct select on columns
    """
    distinct_on: [GuildStatus_select_column!]

    """
    limit the number of rows returned
    """
    limit: Int

    """
    skip the first n rows. Use only with order_by
    """
    offset: Int

    """
    sort the rows by one or more columns
    """
    order_by: [GuildStatus_order_by!]

    """
    filter the rows returned
    """
    where: GuildStatus_bool_exp
  ): [GuildStatus!]!

  """
  fetch aggregated fields from the table: "GuildStatus"
  """
  GuildStatus_aggregate(
    """
    distinct select on columns
    """
    distinct_on: [GuildStatus_select_column!]

    """
    limit the number of rows returned
    """
    limit: Int

    """
    skip the first n rows. Use only with order_by
    """
    offset: Int

    """
    sort the rows by one or more columns
    """
    order_by: [GuildStatus_order_by!]

    """
    filter the rows returned
    """
    where: GuildStatus_bool_exp
  ): GuildStatus_aggregate!

  """
  fetch data from the table: "GuildStatus" using primary key columns
  """
  GuildStatus_by_pk(status: String!): GuildStatus

  """
  fetch data from the table: "GuildType"
  """
  GuildType(
    """
    distinct select on columns
    """
    distinct_on: [GuildType_select_column!]

    """
    limit the number of rows returned
    """
    limit: Int

    """
    skip the first n rows. Use only with order_by
    """
    offset: Int

    """
    sort the rows by one or more columns
    """
    order_by: [GuildType_order_by!]

    """
    filter the rows returned
    """
    where: GuildType_bool_exp
  ): [GuildType!]!

  """
  fetch aggregated fields from the table: "GuildType"
  """
  GuildType_aggregate(
    """
    distinct select on columns
    """
    distinct_on: [GuildType_select_column!]

    """
    limit the number of rows returned
    """
    limit: Int

    """
    skip the first n rows. Use only with order_by
    """
    offset: Int

    """
    sort the rows by one or more columns
    """
    order_by: [GuildType_order_by!]

    """
    filter the rows returned
    """
    where: GuildType_bool_exp
  ): GuildType_aggregate!

  """
  fetch data from the table: "GuildType" using primary key columns
  """
  GuildType_by_pk(name: String!): GuildType

  """
  fetch data from the table: "PlayerRank"
  """
  PlayerRank(
    """
    distinct select on columns
    """
    distinct_on: [PlayerRank_select_column!]

    """
    limit the number of rows returned
    """
    limit: Int

    """
    skip the first n rows. Use only with order_by
    """
    offset: Int

    """
    sort the rows by one or more columns
    """
    order_by: [PlayerRank_order_by!]

    """
    filter the rows returned
    """
    where: PlayerRank_bool_exp
  ): [PlayerRank!]!

  """
  fetch aggregated fields from the table: "PlayerRank"
  """
  PlayerRank_aggregate(
    """
    distinct select on columns
    """
    distinct_on: [PlayerRank_select_column!]

    """
    limit the number of rows returned
    """
    limit: Int

    """
    skip the first n rows. Use only with order_by
    """
    offset: Int

    """
    sort the rows by one or more columns
    """
    order_by: [PlayerRank_order_by!]

    """
    filter the rows returned
    """
    where: PlayerRank_bool_exp
  ): PlayerRank_aggregate!

  """
  fetch data from the table: "PlayerRank" using primary key columns
  """
  PlayerRank_by_pk(rank: String!): PlayerRank

  """
  fetch data from the table: "PlayerRole"
  """
  PlayerRole(
    """
    distinct select on columns
    """
    distinct_on: [PlayerRole_select_column!]

    """
    limit the number of rows returned
    """
    limit: Int

    """
    skip the first n rows. Use only with order_by
    """
    offset: Int

    """
    sort the rows by one or more columns
    """
    order_by: [PlayerRole_order_by!]

    """
    filter the rows returned
    """
    where: PlayerRole_bool_exp
  ): [PlayerRole!]!

  """
  fetch aggregated fields from the table: "PlayerRole"
  """
  PlayerRole_aggregate(
    """
    distinct select on columns
    """
    distinct_on: [PlayerRole_select_column!]

    """
    limit the number of rows returned
    """
    limit: Int

    """
    skip the first n rows. Use only with order_by
    """
    offset: Int

    """
    sort the rows by one or more columns
    """
    order_by: [PlayerRole_order_by!]

    """
    filter the rows returned
    """
    where: PlayerRole_bool_exp
  ): PlayerRole_aggregate!

  """
  fetch data from the table: "PlayerRole" using primary key columns
  """
  PlayerRole_by_pk(role: String!): PlayerRole

  """
  fetch data from the table: "QuestCompletionStatus"
  """
  QuestCompletionStatus(
    """
    distinct select on columns
    """
    distinct_on: [QuestCompletionStatus_select_column!]

    """
    limit the number of rows returned
    """
    limit: Int

    """
    skip the first n rows. Use only with order_by
    """
    offset: Int

    """
    sort the rows by one or more columns
    """
    order_by: [QuestCompletionStatus_order_by!]

    """
    filter the rows returned
    """
    where: QuestCompletionStatus_bool_exp
  ): [QuestCompletionStatus!]!

  """
  fetch aggregated fields from the table: "QuestCompletionStatus"
  """
  QuestCompletionStatus_aggregate(
    """
    distinct select on columns
    """
    distinct_on: [QuestCompletionStatus_select_column!]

    """
    limit the number of rows returned
    """
    limit: Int

    """
    skip the first n rows. Use only with order_by
    """
    offset: Int

    """
    sort the rows by one or more columns
    """
    order_by: [QuestCompletionStatus_order_by!]

    """
    filter the rows returned
    """
    where: QuestCompletionStatus_bool_exp
  ): QuestCompletionStatus_aggregate!

  """
  fetch data from the table: "QuestCompletionStatus" using primary key columns
  """
  QuestCompletionStatus_by_pk(status: String!): QuestCompletionStatus

  """
  fetch data from the table: "QuestRepetition"
  """
  QuestRepetition(
    """
    distinct select on columns
    """
    distinct_on: [QuestRepetition_select_column!]

    """
    limit the number of rows returned
    """
    limit: Int

    """
    skip the first n rows. Use only with order_by
    """
    offset: Int

    """
    sort the rows by one or more columns
    """
    order_by: [QuestRepetition_order_by!]

    """
    filter the rows returned
    """
    where: QuestRepetition_bool_exp
  ): [QuestRepetition!]!

  """
  fetch aggregated fields from the table: "QuestRepetition"
  """
  QuestRepetition_aggregate(
    """
    distinct select on columns
    """
    distinct_on: [QuestRepetition_select_column!]

    """
    limit the number of rows returned
    """
    limit: Int

    """
    skip the first n rows. Use only with order_by
    """
    offset: Int

    """
    sort the rows by one or more columns
    """
    order_by: [QuestRepetition_order_by!]

    """
    filter the rows returned
    """
    where: QuestRepetition_bool_exp
  ): QuestRepetition_aggregate!

  """
  fetch data from the table: "QuestRepetition" using primary key columns
  """
  QuestRepetition_by_pk(repetition: String!): QuestRepetition

  """
  fetch data from the table: "QuestStatus"
  """
  QuestStatus(
    """
    distinct select on columns
    """
    distinct_on: [QuestStatus_select_column!]

    """
    limit the number of rows returned
    """
    limit: Int

    """
    skip the first n rows. Use only with order_by
    """
    offset: Int

    """
    sort the rows by one or more columns
    """
    order_by: [QuestStatus_order_by!]

    """
    filter the rows returned
    """
    where: QuestStatus_bool_exp
  ): [QuestStatus!]!

  """
  fetch aggregated fields from the table: "QuestStatus"
  """
  QuestStatus_aggregate(
    """
    distinct select on columns
    """
    distinct_on: [QuestStatus_select_column!]

    """
    limit the number of rows returned
    """
    limit: Int

    """
    skip the first n rows. Use only with order_by
    """
    offset: Int

    """
    sort the rows by one or more columns
    """
    order_by: [QuestStatus_order_by!]

    """
    filter the rows returned
    """
    where: QuestStatus_bool_exp
  ): QuestStatus_aggregate!

  """
  fetch data from the table: "QuestStatus" using primary key columns
  """
  QuestStatus_by_pk(status: String!): QuestStatus

  """
  fetch data from the table: "SkillCategory"
  """
  SkillCategory(
    """
    distinct select on columns
    """
    distinct_on: [SkillCategory_select_column!]

    """
    limit the number of rows returned
    """
    limit: Int

    """
    skip the first n rows. Use only with order_by
    """
    offset: Int

    """
    sort the rows by one or more columns
    """
    order_by: [SkillCategory_order_by!]

    """
    filter the rows returned
    """
    where: SkillCategory_bool_exp
  ): [SkillCategory!]!

  """
  fetch aggregated fields from the table: "SkillCategory"
  """
  SkillCategory_aggregate(
    """
    distinct select on columns
    """
    distinct_on: [SkillCategory_select_column!]

    """
    limit the number of rows returned
    """
    limit: Int

    """
    skip the first n rows. Use only with order_by
    """
    offset: Int

    """
    sort the rows by one or more columns
    """
    order_by: [SkillCategory_order_by!]

    """
    filter the rows returned
    """
    where: SkillCategory_bool_exp
  ): SkillCategory_aggregate!

  """
  fetch data from the table: "SkillCategory" using primary key columns
  """
  SkillCategory_by_pk(name: String!): SkillCategory

  """
  fetch data from the table: "guild"
  """
  guild(
    """
    distinct select on columns
    """
    distinct_on: [guild_select_column!]

    """
    limit the number of rows returned
    """
    limit: Int

    """
    skip the first n rows. Use only with order_by
    """
    offset: Int

    """
    sort the rows by one or more columns
    """
    order_by: [guild_order_by!]

    """
    filter the rows returned
    """
    where: guild_bool_exp
  ): [guild!]!

  """
  fetch aggregated fields from the table: "guild"
  """
  guild_aggregate(
    """
    distinct select on columns
    """
    distinct_on: [guild_select_column!]

    """
    limit the number of rows returned
    """
    limit: Int

    """
    skip the first n rows. Use only with order_by
    """
    offset: Int

    """
    sort the rows by one or more columns
    """
    order_by: [guild_order_by!]

    """
    filter the rows returned
    """
    where: guild_bool_exp
  ): guild_aggregate!

  """
  fetch data from the table: "guild" using primary key columns
  """
  guild_by_pk(id: uuid!): guild

  """
  fetch data from the table: "guild_metadata"
  """
  guild_metadata(
    """
    distinct select on columns
    """
    distinct_on: [guild_metadata_select_column!]

    """
    limit the number of rows returned
    """
    limit: Int

    """
    skip the first n rows. Use only with order_by
    """
    offset: Int

    """
    sort the rows by one or more columns
    """
    order_by: [guild_metadata_order_by!]

    """
    filter the rows returned
    """
    where: guild_metadata_bool_exp
  ): [guild_metadata!]!

  """
  fetch aggregated fields from the table: "guild_metadata"
  """
  guild_metadata_aggregate(
    """
    distinct select on columns
    """
    distinct_on: [guild_metadata_select_column!]

    """
    limit the number of rows returned
    """
    limit: Int

    """
    skip the first n rows. Use only with order_by
    """
    offset: Int

    """
    sort the rows by one or more columns
    """
    order_by: [guild_metadata_order_by!]

    """
    filter the rows returned
    """
    where: guild_metadata_bool_exp
  ): guild_metadata_aggregate!

  """
  fetch data from the table: "guild_metadata" using primary key columns
  """
  guild_metadata_by_pk(guild_id: uuid!): guild_metadata

  """
  fetch data from the table: "guild_player"
  """
  guild_player(
    """
    distinct select on columns
    """
    distinct_on: [guild_player_select_column!]

    """
    limit the number of rows returned
    """
    limit: Int

    """
    skip the first n rows. Use only with order_by
    """
    offset: Int

    """
    sort the rows by one or more columns
    """
    order_by: [guild_player_order_by!]

    """
    filter the rows returned
    """
    where: guild_player_bool_exp
  ): [guild_player!]!

  """
  fetch aggregated fields from the table: "guild_player"
  """
  guild_player_aggregate(
    """
    distinct select on columns
    """
    distinct_on: [guild_player_select_column!]

    """
    limit the number of rows returned
    """
    limit: Int

    """
    skip the first n rows. Use only with order_by
    """
    offset: Int

    """
    sort the rows by one or more columns
    """
    order_by: [guild_player_order_by!]

    """
    filter the rows returned
    """
    where: guild_player_bool_exp
  ): guild_player_aggregate!

  """
  fetch data from the table: "guild_player" using primary key columns
  """
  guild_player_by_pk(guild_id: uuid!, player_id: uuid!): guild_player

  """
  fetch data from the table: "me"
  """
  me(
    """
    distinct select on columns
    """
    distinct_on: [me_select_column!]

    """
    limit the number of rows returned
    """
    limit: Int

    """
    skip the first n rows. Use only with order_by
    """
    offset: Int

    """
    sort the rows by one or more columns
    """
    order_by: [me_order_by!]

    """
    filter the rows returned
    """
    where: me_bool_exp
  ): [me!]!

  """
  fetch aggregated fields from the table: "me"
  """
  me_aggregate(
    """
    distinct select on columns
    """
    distinct_on: [me_select_column!]

    """
    limit the number of rows returned
    """
    limit: Int

    """
    skip the first n rows. Use only with order_by
    """
    offset: Int

    """
    sort the rows by one or more columns
    """
    order_by: [me_order_by!]

    """
    filter the rows returned
    """
    where: me_bool_exp
  ): me_aggregate!

  """
  fetch data from the table: "player"
  """
  player(
    """
    distinct select on columns
    """
    distinct_on: [player_select_column!]

    """
    limit the number of rows returned
    """
    limit: Int

    """
    skip the first n rows. Use only with order_by
    """
    offset: Int

    """
    sort the rows by one or more columns
    """
    order_by: [player_order_by!]

    """
    filter the rows returned
    """
    where: player_bool_exp
  ): [player!]!

  """
  fetch data from the table: "player_account"
  """
  player_account(
    """
    distinct select on columns
    """
    distinct_on: [player_account_select_column!]

    """
    limit the number of rows returned
    """
    limit: Int

    """
    skip the first n rows. Use only with order_by
    """
    offset: Int

    """
    sort the rows by one or more columns
    """
    order_by: [player_account_order_by!]

    """
    filter the rows returned
    """
    where: player_account_bool_exp
  ): [player_account!]!

  """
  fetch aggregated fields from the table: "player_account"
  """
  player_account_aggregate(
    """
    distinct select on columns
    """
    distinct_on: [player_account_select_column!]

    """
    limit the number of rows returned
    """
    limit: Int

    """
    skip the first n rows. Use only with order_by
    """
    offset: Int

    """
    sort the rows by one or more columns
    """
    order_by: [player_account_order_by!]

    """
    filter the rows returned
    """
    where: player_account_bool_exp
  ): player_account_aggregate!

  """
  fetch aggregated fields from the table: "player"
  """
  player_aggregate(
    """
    distinct select on columns
    """
    distinct_on: [player_select_column!]

    """
    limit the number of rows returned
    """
    limit: Int

    """
    skip the first n rows. Use only with order_by
    """
    offset: Int

    """
    sort the rows by one or more columns
    """
    order_by: [player_order_by!]

    """
    filter the rows returned
    """
    where: player_bool_exp
  ): player_aggregate!

  """
  fetch data from the table: "player" using primary key columns
  """
  player_by_pk(id: uuid!): player

  """
  fetch data from the table: "player_role"
  """
  player_role(
    """
    distinct select on columns
    """
    distinct_on: [player_role_select_column!]

    """
    limit the number of rows returned
    """
    limit: Int

    """
    skip the first n rows. Use only with order_by
    """
    offset: Int

    """
    sort the rows by one or more columns
    """
    order_by: [player_role_order_by!]

    """
    filter the rows returned
    """
    where: player_role_bool_exp
  ): [player_role!]!

  """
  fetch aggregated fields from the table: "player_role"
  """
  player_role_aggregate(
    """
    distinct select on columns
    """
    distinct_on: [player_role_select_column!]

    """
    limit the number of rows returned
    """
    limit: Int

    """
    skip the first n rows. Use only with order_by
    """
    offset: Int

    """
    sort the rows by one or more columns
    """
    order_by: [player_role_order_by!]

    """
    filter the rows returned
    """
    where: player_role_bool_exp
  ): player_role_aggregate!

  """
  fetch data from the table: "player_role" using primary key columns
  """
  player_role_by_pk(player_id: uuid!, role: PlayerRole_enum!): player_role

  """
  fetch data from the table: "player_skill"
  """
  player_skill(
    """
    distinct select on columns
    """
    distinct_on: [player_skill_select_column!]

    """
    limit the number of rows returned
    """
    limit: Int

    """
    skip the first n rows. Use only with order_by
    """
    offset: Int

    """
    sort the rows by one or more columns
    """
    order_by: [player_skill_order_by!]

    """
    filter the rows returned
    """
    where: player_skill_bool_exp
  ): [player_skill!]!

  """
  fetch aggregated fields from the table: "player_skill"
  """
  player_skill_aggregate(
    """
    distinct select on columns
    """
    distinct_on: [player_skill_select_column!]

    """
    limit the number of rows returned
    """
    limit: Int

    """
    skip the first n rows. Use only with order_by
    """
    offset: Int

    """
    sort the rows by one or more columns
    """
    order_by: [player_skill_order_by!]

    """
    filter the rows returned
    """
    where: player_skill_bool_exp
  ): player_skill_aggregate!

  """
  fetch data from the table: "player_skill" using primary key columns
  """
  player_skill_by_pk(id: uuid!): player_skill

  """
  fetch data from the table: "player_type"
  """
  player_type(
    """
    distinct select on columns
    """
    distinct_on: [player_type_select_column!]

    """
    limit the number of rows returned
    """
    limit: Int

    """
    skip the first n rows. Use only with order_by
    """
    offset: Int

    """
    sort the rows by one or more columns
    """
    order_by: [player_type_order_by!]

    """
    filter the rows returned
    """
    where: player_type_bool_exp
  ): [player_type!]!

  """
  fetch aggregated fields from the table: "player_type"
  """
  player_type_aggregate(
    """
    distinct select on columns
    """
    distinct_on: [player_type_select_column!]

    """
    limit the number of rows returned
    """
    limit: Int

    """
    skip the first n rows. Use only with order_by
    """
    offset: Int

    """
    sort the rows by one or more columns
    """
    order_by: [player_type_order_by!]

    """
    filter the rows returned
    """
    where: player_type_bool_exp
  ): player_type_aggregate!

  """
  fetch data from the table: "player_type" using primary key columns
  """
  player_type_by_pk(id: Int!): player_type

  """
  fetch data from the table: "profile_cache"
  """
  profile_cache(
    """
    distinct select on columns
    """
    distinct_on: [profile_cache_select_column!]

    """
    limit the number of rows returned
    """
    limit: Int

    """
    skip the first n rows. Use only with order_by
    """
    offset: Int

    """
    sort the rows by one or more columns
    """
    order_by: [profile_cache_order_by!]

    """
    filter the rows returned
    """
    where: profile_cache_bool_exp
  ): [profile_cache!]!

  """
  fetch aggregated fields from the table: "profile_cache"
  """
  profile_cache_aggregate(
    """
    distinct select on columns
    """
    distinct_on: [profile_cache_select_column!]

    """
    limit the number of rows returned
    """
    limit: Int

    """
    skip the first n rows. Use only with order_by
    """
    offset: Int

    """
    sort the rows by one or more columns
    """
    order_by: [profile_cache_order_by!]

    """
    filter the rows returned
    """
    where: profile_cache_bool_exp
  ): profile_cache_aggregate!

  """
  fetch data from the table: "profile_cache" using primary key columns
  """
  profile_cache_by_pk(id: uuid!): profile_cache

  """
  fetch data from the table: "quest"
  """
  quest(
    """
    distinct select on columns
    """
    distinct_on: [quest_select_column!]

    """
    limit the number of rows returned
    """
    limit: Int

    """
    skip the first n rows. Use only with order_by
    """
    offset: Int

    """
    sort the rows by one or more columns
    """
    order_by: [quest_order_by!]

    """
    filter the rows returned
    """
    where: quest_bool_exp
  ): [quest!]!

  """
  fetch aggregated fields from the table: "quest"
  """
  quest_aggregate(
    """
    distinct select on columns
    """
    distinct_on: [quest_select_column!]

    """
    limit the number of rows returned
    """
    limit: Int

    """
    skip the first n rows. Use only with order_by
    """
    offset: Int

    """
    sort the rows by one or more columns
    """
    order_by: [quest_order_by!]

    """
    filter the rows returned
    """
    where: quest_bool_exp
  ): quest_aggregate!

  """
  fetch data from the table: "quest" using primary key columns
  """
  quest_by_pk(id: uuid!): quest

  """
  fetch data from the table: "quest_completion"
  """
  quest_completion(
    """
    distinct select on columns
    """
    distinct_on: [quest_completion_select_column!]

    """
    limit the number of rows returned
    """
    limit: Int

    """
    skip the first n rows. Use only with order_by
    """
    offset: Int

    """
    sort the rows by one or more columns
    """
    order_by: [quest_completion_order_by!]

    """
    filter the rows returned
    """
    where: quest_completion_bool_exp
  ): [quest_completion!]!

  """
  fetch aggregated fields from the table: "quest_completion"
  """
  quest_completion_aggregate(
    """
    distinct select on columns
    """
    distinct_on: [quest_completion_select_column!]

    """
    limit the number of rows returned
    """
    limit: Int

    """
    skip the first n rows. Use only with order_by
    """
    offset: Int

    """
    sort the rows by one or more columns
    """
    order_by: [quest_completion_order_by!]

    """
    filter the rows returned
    """
    where: quest_completion_bool_exp
  ): quest_completion_aggregate!

  """
  fetch data from the table: "quest_completion" using primary key columns
  """
  quest_completion_by_pk(id: uuid!): quest_completion

  """
  fetch data from the table: "quest_skill"
  """
  quest_skill(
    """
    distinct select on columns
    """
    distinct_on: [quest_skill_select_column!]

    """
    limit the number of rows returned
    """
    limit: Int

    """
    skip the first n rows. Use only with order_by
    """
    offset: Int

    """
    sort the rows by one or more columns
    """
    order_by: [quest_skill_order_by!]

    """
    filter the rows returned
    """
    where: quest_skill_bool_exp
  ): [quest_skill!]!

  """
  fetch aggregated fields from the table: "quest_skill"
  """
  quest_skill_aggregate(
    """
    distinct select on columns
    """
    distinct_on: [quest_skill_select_column!]

    """
    limit the number of rows returned
    """
    limit: Int

    """
    skip the first n rows. Use only with order_by
    """
    offset: Int

    """
    sort the rows by one or more columns
    """
    order_by: [quest_skill_order_by!]

    """
    filter the rows returned
    """
    where: quest_skill_bool_exp
  ): quest_skill_aggregate!

  """
  fetch data from the table: "quest_skill" using primary key columns
  """
  quest_skill_by_pk(quest_id: uuid!, skill_id: uuid!): quest_skill

  """
  fetch data from the table: "skill"
  """
  skill(
    """
    distinct select on columns
    """
    distinct_on: [skill_select_column!]

    """
    limit the number of rows returned
    """
    limit: Int

    """
    skip the first n rows. Use only with order_by
    """
    offset: Int

    """
    sort the rows by one or more columns
    """
    order_by: [skill_order_by!]

    """
    filter the rows returned
    """
    where: skill_bool_exp
  ): [skill!]!

  """
  fetch aggregated fields from the table: "skill"
  """
  skill_aggregate(
    """
    distinct select on columns
    """
    distinct_on: [skill_select_column!]

    """
    limit the number of rows returned
    """
    limit: Int

    """
    skip the first n rows. Use only with order_by
    """
    offset: Int

    """
    sort the rows by one or more columns
    """
    order_by: [skill_order_by!]

    """
    filter the rows returned
    """
    where: skill_bool_exp
  ): skill_aggregate!

  """
  fetch data from the table: "skill" using primary key columns
  """
  skill_by_pk(id: uuid!): skill
}

scalar timestamptz

"""
expression to compare columns of type timestamptz. All fields are combined with logical 'AND'.
"""
input timestamptz_comparison_exp {
  _eq: timestamptz
  _gt: timestamptz
  _gte: timestamptz
  _in: [timestamptz!]
  _is_null: Boolean
  _lt: timestamptz
  _lte: timestamptz
  _neq: timestamptz
  _nin: [timestamptz!]
}

type TokenBalances {
  id: ID!
  pSeedBalance: String!
  seedBalance: String!
}

type UpdateBoxProfileResponse {
  success: Boolean!
  updatedProfiles: [String!]!
}

type UpdateIDXProfileResponse {
  success: Boolean!
  updatedProfiles: [String!]!
}

input UpdateQuestCompletionInput {
  quest_completion_id: String!
  status: QuestCompletionStatus_ActionEnum!
}

type UpdateQuestCompletionOutput {
  error: String
  quest_completion: quest_completion
  quest_completion_id: uuid
  success: Boolean!
}

scalar uuid

"""
expression to compare columns of type uuid. All fields are combined with logical 'AND'.
"""
input uuid_comparison_exp {
  _eq: uuid
  _gt: uuid
  _gte: uuid
  _in: [uuid!]
  _is_null: Boolean
  _lt: uuid
  _lte: uuid
  _neq: uuid
  _nin: [uuid!]
}<|MERGE_RESOLUTION|>--- conflicted
+++ resolved
@@ -5341,10 +5341,7 @@
   guilds: guild_player_bool_exp
   id: uuid_comparison_exp
   player_type_id: Int_comparison_exp
-<<<<<<< HEAD
   profile_cache: profile_cache_bool_exp
-=======
->>>>>>> f0d5b3bc
   pronouns: String_comparison_exp
   quest_completions: quest_completion_bool_exp
   quests: quest_bool_exp
@@ -5410,10 +5407,7 @@
   guilds: guild_player_arr_rel_insert_input
   id: uuid
   player_type_id: Int
-<<<<<<< HEAD
   profile_cache: profile_cache_obj_rel_insert_input
-=======
->>>>>>> f0d5b3bc
   pronouns: String
   quest_completions: quest_completion_arr_rel_insert_input
   quests: quest_arr_rel_insert_input
@@ -5555,10 +5549,7 @@
   guilds_aggregate: guild_player_aggregate_order_by
   id: order_by
   player_type_id: order_by
-<<<<<<< HEAD
   profile_cache: profile_cache_order_by
-=======
->>>>>>> f0d5b3bc
   pronouns: order_by
   quest_completions_aggregate: quest_completion_aggregate_order_by
   quests_aggregate: quest_aggregate_order_by
@@ -5584,81 +5575,93 @@
 """
 columns and relationships of "player_role"
 """
-<<<<<<< HEAD
 type player_role {
   player_id: uuid!
   rank: Int!
   role: PlayerRole_enum!
-=======
+}
+
+"""
+select columns of table "player"
+"""
 enum player_select_column {
-  """column name"""
+  """
+  column name
+  """
   availability_hours
 
-  """column name"""
+  """
+  column name
+  """
   color_mask
 
-  """column name"""
+  """
+  column name
+  """
   created_at
 
-  """column name"""
+  """
+  column name
+  """
   discord_id
 
-  """column name"""
+  """
+  column name
+  """
   ethereum_address
 
-  """column name"""
+  """
+  column name
+  """
   id
 
-  """column name"""
+  """
+  column name
+  """
   player_type_id
 
-  """column name"""
+  """
+  column name
+  """
   pronouns
 
-  """column name"""
+  """
+  column name
+  """
   rank
 
-  """column name"""
+  """
+  column name
+  """
   role
 
-  """column name"""
+  """
+  column name
+  """
   timezone
 
-  """column name"""
+  """
+  column name
+  """
   total_xp
 
-  """column name"""
+  """
+  column name
+  """
   updated_at
 
-  """column name"""
+  """
+  column name
+  """
   username
->>>>>>> f0d5b3bc
 }
 
 """
 aggregated selection of "player_role"
 """
-<<<<<<< HEAD
 type player_role_aggregate {
   aggregate: player_role_aggregate_fields
   nodes: [player_role!]!
-=======
-input player_set_input {
-  availability_hours: Int
-  color_mask: Int
-  created_at: timestamptz
-  discord_id: String
-  ethereum_address: String
-  id: uuid
-  player_type_id: Int
-  pronouns: String
-  rank: PlayerRank_enum
-  role: String
-  timezone: String
-  total_xp: numeric
-  updated_at: timestamptz
-  username: String
->>>>>>> f0d5b3bc
 }
 
 """
@@ -5984,86 +5987,6 @@
 }
 
 """
-select columns of table "player"
-"""
-enum player_select_column {
-  """
-  column name
-  """
-  availability_hours
-
-  """
-  column name
-  """
-  color_mask
-
-  """
-  column name
-  """
-  created_at
-
-  """
-  column name
-  """
-  discord_id
-
-  """
-  column name
-  """
-  ethereum_address
-
-  """
-  column name
-  """
-  id
-
-  """
-  column name
-  """
-  player_type_id
-
-  """
-  column name
-  """
-  pronouns
-
-  """
-  column name
-  """
-  rank
-
-  """
-  column name
-  """
-  role
-
-  """
-  column name
-  """
-  season_xp
-
-  """
-  column name
-  """
-  timezone
-
-  """
-  column name
-  """
-  total_xp
-
-  """
-  column name
-  """
-  updated_at
-
-  """
-  column name
-  """
-  username
-}
-
-"""
 input type for updating data in table "player"
 """
 input player_set_input {
@@ -6074,6 +5997,7 @@
   ethereum_address: String
   id: uuid
   player_type_id: Int
+  pronouns: String
   rank: PlayerRank_enum
   role: String
   season_xp: numeric
@@ -6947,6 +6871,11 @@
   """
   column name
   """
+  pronouns
+
+  """
+  column name
+  """
   rank
 
   """
@@ -7380,46 +7309,10 @@
 """
 order by min() on columns of table "PlayerRole"
 """
-<<<<<<< HEAD
 input PlayerRole_min_order_by {
   label: order_by
   role: order_by
 }
-=======
-enum player_update_column {
-  """column name"""
-  availability_hours
-
-  """column name"""
-  color_mask
-
-  """column name"""
-  created_at
-
-  """column name"""
-  discord_id
-
-  """column name"""
-  ethereum_address
-
-  """column name"""
-  id
-
-  """column name"""
-  player_type_id
-
-  """column name"""
-  pronouns
-
-  """column name"""
-  rank
-
-  """column name"""
-  role
-
-  """column name"""
-  timezone
->>>>>>> f0d5b3bc
 
 """
 response of any mutation on the table "PlayerRole"
