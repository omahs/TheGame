--- conflicted
+++ resolved
@@ -3919,13 +3919,10 @@
   player_type_id: Int
 
   """An object relationship"""
-<<<<<<< HEAD
   profile_cache: profile_cache
-=======
   playerType: player_type
   player_type_id: Int
   pronouns: String
->>>>>>> f0d5b3bc
 
   """An array relationship"""
   quest_completions(
@@ -4351,11 +4348,8 @@
   guilds: guild_player_bool_exp
   id: uuid_comparison_exp
   player_type_id: Int_comparison_exp
-<<<<<<< HEAD
   profile_cache: profile_cache_bool_exp
-=======
   pronouns: String_comparison_exp
->>>>>>> f0d5b3bc
   quest_completions: quest_completion_bool_exp
   quests: quest_bool_exp
   rank: PlayerRank_enum_comparison_exp
@@ -4412,11 +4406,8 @@
   guilds: guild_player_arr_rel_insert_input
   id: uuid
   player_type_id: Int
-<<<<<<< HEAD
   profile_cache: profile_cache_obj_rel_insert_input
-=======
   pronouns: String
->>>>>>> f0d5b3bc
   quest_completions: quest_completion_arr_rel_insert_input
   quests: quest_arr_rel_insert_input
   rank: PlayerRank_enum
@@ -4549,11 +4540,8 @@
   guilds_aggregate: guild_player_aggregate_order_by
   id: order_by
   player_type_id: order_by
-<<<<<<< HEAD
   profile_cache: profile_cache_order_by
-=======
   pronouns: order_by
->>>>>>> f0d5b3bc
   quest_completions_aggregate: quest_completion_aggregate_order_by
   quests_aggregate: quest_aggregate_order_by
   rank: order_by
@@ -4578,81 +4566,18 @@
 """
 columns and relationships of "player_role"
 """
-<<<<<<< HEAD
 type player_role {
   player_id: uuid!
   rank: Int!
   role: PlayerRole_enum!
-=======
-enum player_select_column {
-  """column name"""
-  availability_hours
-
-  """column name"""
-  color_mask
-
-  """column name"""
-  created_at
-
-  """column name"""
-  discord_id
-
-  """column name"""
-  ethereum_address
-
-  """column name"""
-  id
-
-  """column name"""
-  player_type_id
-
-  """column name"""
-  pronouns
-
-  """column name"""
-  rank
-
-  """column name"""
-  role
-
-  """column name"""
-  timezone
-
-  """column name"""
-  total_xp
-
-  """column name"""
-  updated_at
-
-  """column name"""
-  username
->>>>>>> f0d5b3bc
 }
 
 """
 aggregated selection of "player_role"
 """
-<<<<<<< HEAD
 type player_role_aggregate {
   aggregate: player_role_aggregate_fields
   nodes: [player_role!]!
-=======
-input player_set_input {
-  availability_hours: Int
-  color_mask: Int
-  created_at: timestamptz
-  discord_id: String
-  ethereum_address: String
-  id: uuid
-  player_type_id: Int
-  pronouns: String
-  rank: PlayerRank_enum
-  role: String
-  timezone: String
-  total_xp: numeric
-  updated_at: timestamptz
-  username: String
->>>>>>> f0d5b3bc
 }
 
 """
@@ -4965,6 +4890,9 @@
   player_type_id
 
   """column name"""
+  pronouns
+
+  """column name"""
   rank
 
   """column name"""
@@ -4997,6 +4925,7 @@
   ethereum_address: String
   id: uuid
   player_type_id: Int
+  pronouns: String
   rank: PlayerRank_enum
   role: String
   season_xp: numeric
@@ -5758,6 +5687,9 @@
   player_type_id
 
   """column name"""
+  pronouns
+
+  """column name"""
   rank
 
   """column name"""
@@ -6147,48 +6079,9 @@
 """
 response of any mutation on the table "PlayerRole"
 """
-<<<<<<< HEAD
 type PlayerRole_mutation_response {
   """number of affected rows by the mutation"""
   affected_rows: Int!
-=======
-enum player_update_column {
-  """column name"""
-  availability_hours
-
-  """column name"""
-  color_mask
-
-  """column name"""
-  created_at
-
-  """column name"""
-  discord_id
-
-  """column name"""
-  ethereum_address
-
-  """column name"""
-  id
-
-  """column name"""
-  player_type_id
-
-  """column name"""
-  pronouns
-
-  """column name"""
-  rank
-
-  """column name"""
-  role
-
-  """column name"""
-  timezone
-
-  """column name"""
-  total_xp
->>>>>>> f0d5b3bc
 
   """data of the affected rows by the mutation"""
   returning: [PlayerRole!]!
